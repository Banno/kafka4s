/*
 * Copyright 2019 Jack Henry & Associates, Inc.®
 *
 * Licensed under the Apache License, Version 2.0 (the "License");
 * you may not use this file except in compliance with the License.
 * You may obtain a copy of the License at
 *
 *     http://www.apache.org/licenses/LICENSE-2.0
 *
 * Unless required by applicable law or agreed to in writing, software
 * distributed under the License is distributed on an "AS IS" BASIS,
 * WITHOUT WARRANTIES OR CONDITIONS OF ANY KIND, either express or implied.
 * See the License for the specific language governing permissions and
 * limitations under the License.
 */

package com.banno.kafka.admin

import cats.syntax.all._
import cats.effect.Sync
import org.apache.kafka.clients.admin._
import scala.jdk.CollectionConverters._

case class AdminOps[F[_]](admin: AdminApi[F]) {

  /** Only creates the specified topics that do not already exist. */
  def createTopicsIdempotent(
      newTopics: Iterable[NewTopic]
  )(implicit F: Sync[F]): F[CreateTopicsResult] =
    for {
      ltr <- admin.listTopics
      ns <- F.delay(ltr.names().get())
      ctr <- admin.createTopics(newTopics.filterNot(t => ns.contains(t.name)))
    } yield ctr

<<<<<<< HEAD
  /** Attempts to create all specified topics, and returns the result for each topic name.
    * Right(()) means the topic was created successfully.
    * Note that if the topic already exists, the result will be Left(TopicExistsException), which makes this operation idempotent for each topic. */
=======
  /** Attempts to create all specified topics, and returns the result for each
    * topic name. Right(()) means the topic was created successfully. Note that
    * if the topic already exists, the result will be
    * Left(TopicExistsException), which makes this operation idempotent for each
    * topic.
    */
>>>>>>> 48f23050
  def createTopicsAndGetResults(
      newTopics: NewTopic*
  )(implicit F: Sync[F]): F[Map[String, Either[Throwable, Unit]]] =
    for {
      result <- admin.createTopics(newTopics)
      allResults <- result.values().asScala.toList.traverse {
<<<<<<< HEAD
        case (topic, future) => Sync[F].blocking(future.get()).attempt.map((topic, _))
=======
        case (topic, future) =>
          Sync[F].blocking(future.get()).attempt.map((topic, _))
>>>>>>> 48f23050
      }
    } yield allResults.map { case (t, e) => (t, e.map(_ => ())) }.toMap

}<|MERGE_RESOLUTION|>--- conflicted
+++ resolved
@@ -33,30 +33,20 @@
       ctr <- admin.createTopics(newTopics.filterNot(t => ns.contains(t.name)))
     } yield ctr
 
-<<<<<<< HEAD
-  /** Attempts to create all specified topics, and returns the result for each topic name.
-    * Right(()) means the topic was created successfully.
-    * Note that if the topic already exists, the result will be Left(TopicExistsException), which makes this operation idempotent for each topic. */
-=======
   /** Attempts to create all specified topics, and returns the result for each
     * topic name. Right(()) means the topic was created successfully. Note that
     * if the topic already exists, the result will be
     * Left(TopicExistsException), which makes this operation idempotent for each
     * topic.
     */
->>>>>>> 48f23050
   def createTopicsAndGetResults(
       newTopics: NewTopic*
   )(implicit F: Sync[F]): F[Map[String, Either[Throwable, Unit]]] =
     for {
       result <- admin.createTopics(newTopics)
       allResults <- result.values().asScala.toList.traverse {
-<<<<<<< HEAD
-        case (topic, future) => Sync[F].blocking(future.get()).attempt.map((topic, _))
-=======
         case (topic, future) =>
           Sync[F].blocking(future.get()).attempt.map((topic, _))
->>>>>>> 48f23050
       }
     } yield allResults.map { case (t, e) => (t, e.map(_ => ())) }.toMap
 
