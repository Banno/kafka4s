/*
 * Copyright 2019 Jack Henry & Associates, Inc.®
 *
 * Licensed under the Apache License, Version 2.0 (the "License");
 * you may not use this file except in compliance with the License.
 * You may obtain a copy of the License at
 *
 *     http://www.apache.org/licenses/LICENSE-2.0
 *
 * Unless required by applicable law or agreed to in writing, software
 * distributed under the License is distributed on an "AS IS" BASIS,
 * WITHOUT WARRANTIES OR CONDITIONS OF ANY KIND, either express or implied.
 * See the License for the specific language governing permissions and
 * limitations under the License.
 */

package com.banno.kafka.producer

import cats.syntax.all._
import cats.effect.Async
import java.util.concurrent.{Future => JFuture}
import scala.jdk.CollectionConverters._
import scala.concurrent.duration._
import org.apache.kafka.common._
import org.apache.kafka.clients.consumer._
import org.apache.kafka.clients.producer._
import scala.concurrent.Promise
import scala.util.Try
import natchez.Span
import natchez.Trace

case class ProducerImpl[F[_], K, V](p: Producer[K, V])(implicit
    F: Async[F],
    T: Trace[F],
) extends ProducerApi[F, K, V] {
  def abortTransaction: F[Unit] = F.delay(p.abortTransaction())
  def beginTransaction: F[Unit] = F.delay(p.beginTransaction())
  def close: F[Unit] = F.delay(p.close())
  def close(timeout: FiniteDuration): F[Unit] =
    F.delay(p.close(java.time.Duration.ofMillis(timeout.toMillis)))
  def commitTransaction: F[Unit] = F.delay(p.commitTransaction())
  def flush: F[Unit] = F.delay(p.flush())
  def initTransactions: F[Unit] = F.delay(p.initTransactions())
  def metrics: F[Map[MetricName, Metric]] = F.delay(p.metrics().asScala.toMap)
  def partitionsFor(topic: String): F[Seq[PartitionInfo]] =
    F.delay(p.partitionsFor(topic).asScala.toSeq)
  def sendOffsetsToTransaction(
      offsets: Map[TopicPartition, OffsetAndMetadata],
      groupMetadata: ConsumerGroupMetadata,
  ): F[Unit] =
    F.delay(p.sendOffsetsToTransaction(offsets.asJava, groupMetadata))

  private def sendRaw(
      record: ProducerRecord[K, V]
  ): JFuture[RecordMetadata] =
    p.send(record)
  private def sendRaw(
      record: ProducerRecord[K, V],
      callback: Callback,
  ): JFuture[RecordMetadata] = p.send(record, callback)

  /** Convenience operation that accepts a callback function instead of a
    * Callback instance.
    */
  private def sendRaw(
      record: ProducerRecord[K, V],
      callback: Either[Exception, RecordMetadata] => Unit,
  ): F[Option[F[Unit]]] = F.delay {
    val jFuture: JFuture[RecordMetadata] = sendRaw(
      record,
      new Callback() {
        override def onCompletion(rm: RecordMetadata, e: Exception): Unit =
          if (e == null) callback(Right(rm)) else callback(Left(e))
      },
    )
    Some(F.delay(jFuture.cancel(false)).void)
  }

  /** The outer effect sends the record on a blocking context and is cancelable.
    * The inner effect cancels the underlying send.
    */
  private def sendRaw2(
      record: ProducerRecord[K, V],
      callback: Try[RecordMetadata] => Unit,
  ): F[F[Unit]] =
    // KafkaProducer.send should be interruptible via InterruptedException, so use F.interruptible instead of F.blocking or F.delay
    F.interruptible(
      sendRaw(
        record,
        { (rm, e) => callback(Option(e).toLeft(rm).toTry) },
      )
    ).map(jf => F.delay(jf.cancel(true)).void)

  /** The returned F[_] completes as soon as the underlying
    * Producer.send(record) call returns. This is immediately after the producer
    * enqueues the record, not after Kafka accepts the write. If the producer's
    * internal queue is full, it will block until the record can be enqueued.
    * The returned F[_] will only contain an error if the producer.send(record)
    * call throws an exception. Using this operation, you will not know when
    * Kafka accepts the write, have no way to access the resulting
    * RecordMetadata, and will not know if the write ultimately fails. This
    * allows for the highest write throughput, and is typically OK. You can
    * still use Producer configs to control write behavior, e.g.
    * enable.idempotence, acks, retries, max.in.flight.requests.per.connection,
    * etc. If your program requires confirmation of record persistence before
    * proceeding, you should call sendSync or sendAsync.
    */
  def sendAndForget(record: ProducerRecord[K, V]): F[Unit] =
    F.delay(sendRaw(record))
      .void // discard the returned JFuture[RecordMetadata]

<<<<<<< HEAD
  /** The returned F[_] completes after Kafka accepts the write, and the
    * RecordMetadata is available. This operation is completely synchronous and
    * blocking: it calls get() on the returned Java Future. The returned F[_]
    * will contain a failure if either the producer.send(record) or the
    * future.get() call throws an exception. You should use this method if your
    * program should not proceed until Kafka accepts the write, or you need to
    * use the RecordMetadata, or you need to explicitly handle any possible
    * error. Note that traversing many records with this operation prevents the
    * underlying producer from batching multiple records.
=======
  /** Like `sendSync`, but blocks a compute thread awaiting the acknowledgement.
    * Do not use.
>>>>>>> 93f4737a
    */
  @deprecated("Use sendAsync, or send in kafka4s-6.x", "5.0.4")
  def sendSync(record: ProducerRecord[K, V]): F[RecordMetadata] =
    F.delay(sendRaw(record)).flatMap(jFut => F.interruptible(jFut.get()))

<<<<<<< HEAD
  /** Similar to sendSync, except the returned F[_] is completed asynchronously,
    * usually on the producer's I/O thread. Note that traversing many records
    * with this operation prevents the underlying producer from batching
    * multiple records.
=======
  /** The returned F[_] completes after Kafka accepts the write, and the
    * RecordMetadata is available. The returned F[_] will raise a failure if
    * either the synchronous buffering or write callback fail.
    *
    * You should use this method if your program should not proceed until Kafka
    * accepts the write, or you need to use the RecordMetadata, or you need to
    * explicitly handle any possible error.
>>>>>>> 93f4737a
    */
  def sendAsync(record: ProducerRecord[K, V]): F[RecordMetadata] =
    F.async(sendRaw(record, _))

  /** The outer effect completes synchronously when the underlying Producer.send
    * call returns. This is immediately after the producer enqueues the record,
    * not after Kafka accepts the write. If the producer's internal queue is
    * full, it will block until the record can be enqueued (i.e. backpressure).
    * The outer effect is executed on a blocking context and is cancelable. The
    * outer effect will only contain an error if the Producer.send call throws
    * an exception. The inner effect completes asynchronously after Kafka
    * acknowledges the write, and the RecordMetadata is available. The inner
    * effect will only contain an error if the write failed. The inner effect is
    * also cancelable. With this operation, user code can react to both the
    * producer's initial buffering of the record to be sent, and the final
    * result of the write (either success or failure).
    */
  def send(record: ProducerRecord[K, V]): F[F[RecordMetadata]] =
    // inspired by https://github.com/fd4s/fs2-kafka/blob/series/3.x/modules/core/src/main/scala/fs2/kafka/KafkaProducer.scala
    T.span("buffer")(
      (
        T.kernel,
        F.delay(Promise[RecordMetadata]())
          .flatMap(promise =>
            sendRaw2(record, promise.complete)
              .map(cancel =>
                F.fromFutureCancelable(
                  F.delay((promise.future, cancel))
                )
              )
          ),
      ).mapN((kernel, ack) =>
        T.span("ack", Span.Options.parentKernel(kernel))(ack)
      )
    )
}

object ProducerImpl {
  // returns the type expected when creating a Resource
  def create[F[_]: Async: Trace, K, V](
      p: Producer[K, V]
  ): ProducerApi[F, K, V] =
    ProducerImpl(p)
}<|MERGE_RESOLUTION|>--- conflicted
+++ resolved
@@ -109,31 +109,13 @@
     F.delay(sendRaw(record))
       .void // discard the returned JFuture[RecordMetadata]
 
-<<<<<<< HEAD
-  /** The returned F[_] completes after Kafka accepts the write, and the
-    * RecordMetadata is available. This operation is completely synchronous and
-    * blocking: it calls get() on the returned Java Future. The returned F[_]
-    * will contain a failure if either the producer.send(record) or the
-    * future.get() call throws an exception. You should use this method if your
-    * program should not proceed until Kafka accepts the write, or you need to
-    * use the RecordMetadata, or you need to explicitly handle any possible
-    * error. Note that traversing many records with this operation prevents the
-    * underlying producer from batching multiple records.
-=======
   /** Like `sendSync`, but blocks a compute thread awaiting the acknowledgement.
     * Do not use.
->>>>>>> 93f4737a
     */
   @deprecated("Use sendAsync, or send in kafka4s-6.x", "5.0.4")
   def sendSync(record: ProducerRecord[K, V]): F[RecordMetadata] =
     F.delay(sendRaw(record)).flatMap(jFut => F.interruptible(jFut.get()))
 
-<<<<<<< HEAD
-  /** Similar to sendSync, except the returned F[_] is completed asynchronously,
-    * usually on the producer's I/O thread. Note that traversing many records
-    * with this operation prevents the underlying producer from batching
-    * multiple records.
-=======
   /** The returned F[_] completes after Kafka accepts the write, and the
     * RecordMetadata is available. The returned F[_] will raise a failure if
     * either the synchronous buffering or write callback fail.
@@ -141,7 +123,6 @@
     * You should use this method if your program should not proceed until Kafka
     * accepts the write, or you need to use the RecordMetadata, or you need to
     * explicitly handle any possible error.
->>>>>>> 93f4737a
     */
   def sendAsync(record: ProducerRecord[K, V]): F[RecordMetadata] =
     F.async(sendRaw(record, _))
