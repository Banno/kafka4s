--- conflicted
+++ resolved
@@ -26,7 +26,6 @@
 import scala.concurrent.duration._
 import org.apache.kafka.common._
 import org.apache.kafka.clients.consumer._
-
 
 case class ConsumerImpl[F[_], K, V](c: Consumer[K, V])(implicit F: Sync[F])
     extends ConsumerApi[F, K, V] {
@@ -67,15 +66,9 @@
   def commitSync: F[Unit] = F.delay(c.commitSync())
   def commitSync(offsets: Map[TopicPartition, OffsetAndMetadata]): F[Unit] =
     F.delay(c.commitSync(offsets.asJava))
-<<<<<<< HEAD
   def committed(
       partitions: Set[TopicPartition]
-  ): F[Map[TopicPartition, OffsetAndMetadata]] =
-    F.delay(c.committed(partitions.asJava).asScala.toMap)
-=======
-  def committed(partition: TopicPartition): F[Option[OffsetAndMetadata]] =
-    F.delay(Option(c.committed(partition)))
->>>>>>> 3239c947
+  ): F[Map[TopicPartition, OffsetAndMetadata]] = F.delay(c.committed(partitions.asJava).asScala.toMap)
   def endOffsets(partitions: Iterable[TopicPartition]): F[Map[TopicPartition, Long]] =
     F.delay(c.endOffsets(partitions.asJavaCollection).asScala.toMap.mapValues(Long.unbox))
   def endOffsets(
