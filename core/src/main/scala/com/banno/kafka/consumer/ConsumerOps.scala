--- conflicted
+++ resolved
@@ -31,90 +31,6 @@
 import fs2.concurrent.{Signal, SignallingRef}
 import org.typelevel.log4cats.slf4j.Slf4jLogger
 
-<<<<<<< HEAD
-=======
-sealed trait SeekTo
-
-object SeekTo {
-
-  private case object Beginning extends SeekTo
-  private case object End extends SeekTo
-  private case class Timestamps(
-      timestamps: Map[TopicPartition, Long],
-      default: SeekTo,
-  ) extends SeekTo
-  private case class Timestamp(timestamp: Long, default: SeekTo) extends SeekTo
-  private case class Committed(default: SeekTo) extends SeekTo
-  private case class Offsets(
-      offsets: Map[TopicPartition, Long],
-      default: SeekTo,
-  ) extends SeekTo
-
-  def beginning: SeekTo = Beginning
-  def end: SeekTo = End
-  def timestamps(
-      timestamps: Map[TopicPartition, Long],
-      default: SeekTo,
-  ): SeekTo =
-    Timestamps(timestamps, default)
-  def timestamp(timestamp: Long, default: SeekTo): SeekTo =
-    Timestamp(timestamp, default)
-  def committed(default: SeekTo): SeekTo = Committed(default)
-  def offsets(offsets: Map[TopicPartition, Long], default: SeekTo): SeekTo =
-    Offsets(offsets, default)
-  def timestampBeforeNow[F[_]: Clock: Functor](
-      duration: FiniteDuration,
-      default: SeekTo,
-  ): F[SeekTo] =
-    Clock[F].realTime.map(now =>
-      timestamp(now.toMillis - duration.toMillis, default)
-    )
-
-  def seek[F[_]: Monad](
-      consumer: ConsumerApi[F, _, _],
-      partitions: Iterable[TopicPartition],
-      seekTo: SeekTo,
-  ): F[Unit] =
-    seekTo match {
-      case Beginning =>
-        consumer.seekToBeginning(partitions)
-      case End =>
-        consumer.seekToEnd(partitions)
-      case Offsets(offsets, default) =>
-        partitions.toList.traverse_(tp =>
-          offsets
-            .get(tp)
-            // p could be mapped to an explicit null value
-            .flatMap(Option(_))
-            .fold(SeekTo.seek(consumer, List(tp), default))(o =>
-              consumer.seek(tp, o)
-            )
-        )
-      case Timestamps(ts, default) =>
-        for {
-          offsets <- consumer.partitionQueries.offsetsForTimes(ts)
-          () <- seek(
-            consumer,
-            partitions,
-            Offsets(offsets.view.mapValues(_.offset).toMap, default),
-          )
-        } yield ()
-      case Timestamp(timestamp, default) =>
-        val timestamps = partitions.map(p => (p, timestamp)).toMap
-        seek(consumer, partitions, Timestamps(timestamps, default))
-      case Committed(default) =>
-        for {
-          committed <- consumer.partitionQueries.committed(partitions.toSet)
-          () <- seek(
-            consumer,
-            partitions,
-            Offsets(committed.view.mapValues(_.offset).toMap, default),
-          )
-        } yield ()
-    }
-}
-
->>>>>>> 48f23050
 case class PartitionQueriesOps[F[_]](consumer: PartitionQueries[F]) {
 
   def partitionsFor(topics: List[String])(implicit
