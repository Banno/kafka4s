/*
 * Copyright 2019 Jack Henry & Associates, Inc.®
 *
 * Licensed under the Apache License, Version 2.0 (the "License");
 * you may not use this file except in compliance with the License.
 * You may obtain a copy of the License at
 *
 *     http://www.apache.org/licenses/LICENSE-2.0
 *
 * Unless required by applicable law or agreed to in writing, software
 * distributed under the License is distributed on an "AS IS" BASIS,
 * WITHOUT WARRANTIES OR CONDITIONS OF ANY KIND, either express or implied.
 * See the License for the specific language governing permissions and
 * limitations under the License.
 */

package com.banno.kafka.consumer

import fs2.Stream
import cats.effect._
import cats.implicits._
import java.util.regex.Pattern
import scala.collection.JavaConverters._
import scala.concurrent.duration._
import org.apache.kafka.common._
import org.apache.kafka.common.serialization.Deserializer
import org.apache.kafka.clients.consumer._
import org.apache.avro.generic.GenericRecord
import com.sksamuel.avro4s.FromRecord
import io.confluent.kafka.serializers.KafkaAvroDeserializer
import com.banno.kafka._
import java.util.concurrent.{Executors, ThreadFactory}
import scala.concurrent.{ExecutionContext, ExecutionContextExecutorService}

trait ConsumerApi[F[_], K, V] {
  def assign(partitions: Iterable[TopicPartition]): F[Unit]
  def assignment: F[Set[TopicPartition]]
  def beginningOffsets(partitions: Iterable[TopicPartition]): F[Map[TopicPartition, Long]]
  def beginningOffsets(
      partitions: Iterable[TopicPartition],
      timeout: FiniteDuration
  ): F[Map[TopicPartition, Long]]
  def close: F[Unit]
  def close(timeout: FiniteDuration): F[Unit]
  def commitAsync: F[Unit]
  def commitAsync(
      offsets: Map[TopicPartition, OffsetAndMetadata],
      callback: OffsetCommitCallback
  ): F[Unit]
  def commitAsync(callback: OffsetCommitCallback): F[Unit]
  def commitSync: F[Unit]
  def commitSync(offsets: Map[TopicPartition, OffsetAndMetadata]): F[Unit]
<<<<<<< HEAD
  def committed(partition: Set[TopicPartition]): F[Map[TopicPartition, OffsetAndMetadata]]
=======
  def committed(partition: TopicPartition): F[Option[OffsetAndMetadata]]
>>>>>>> 3239c947
  def endOffsets(partitions: Iterable[TopicPartition]): F[Map[TopicPartition, Long]]
  def endOffsets(
      partitions: Iterable[TopicPartition],
      timeout: FiniteDuration
  ): F[Map[TopicPartition, Long]]
  def listTopics: F[Map[String, Seq[PartitionInfo]]]
  def listTopics(timeout: FiniteDuration): F[Map[String, Seq[PartitionInfo]]]
  def metrics: F[Map[MetricName, Metric]]

  /**
    * see [[org.apache.kafka.clients.consumer.KafkaConsumer#offsetsForTimes(java.util.Map)]]
    * @return a mapping from partition to the timestamp and offset of the first message with timestamp
    *         greater than or equal to the target timestamp.
    *         The partition is not in the map if there is no such message
    */
  def offsetsForTimes(
      timestampsToSearch: Map[TopicPartition, Long]
  ): F[Map[TopicPartition, OffsetAndTimestamp]]

  /**
    * see [[org.apache.kafka.clients.consumer.KafkaConsumer#offsetsForTimes(java.util.Map, java.time.Duration)]]
    * @return a mapping from partition to the timestamp and offset of the first message with timestamp
    *         greater than or equal to the target timestamp.
    *         The partition is not in the map if there is no such message
    */
  def offsetsForTimes(
      timestampsToSearch: Map[TopicPartition, Long],
      timeout: FiniteDuration
  ): F[Map[TopicPartition, OffsetAndTimestamp]]
  def partitionsFor(topic: String): F[Seq[PartitionInfo]]
  def partitionsFor(topic: String, timeout: FiniteDuration): F[Seq[PartitionInfo]]
  def pause(partitions: Iterable[TopicPartition]): F[Unit]
  def paused: F[Set[TopicPartition]]
  def poll(timeout: FiniteDuration): F[ConsumerRecords[K, V]]
  def position(partition: TopicPartition): F[Long]
  def resume(partitions: Iterable[TopicPartition]): F[Unit]
  def seek(partition: TopicPartition, offset: Long): F[Unit]
  def seekToBeginning(partitions: Iterable[TopicPartition]): F[Unit]
  def seekToEnd(partitions: Iterable[TopicPartition]): F[Unit]
  def subscribe(topics: Iterable[String]): F[Unit]
  def subscribe(topics: Iterable[String], callback: ConsumerRebalanceListener): F[Unit]
  def subscribe(pattern: Pattern): F[Unit]
  def subscribe(pattern: Pattern, callback: ConsumerRebalanceListener): F[Unit]
  def subscription: F[Set[String]]
  def unsubscribe: F[Unit]
  def wakeup: F[Unit]
}

object ConsumerApi {

  private[this] def createKafkaConsumer[F[_]: Sync, K, V](
      configs: (String, AnyRef)*
  ): F[KafkaConsumer[K, V]] =
    Sync[F].delay(new KafkaConsumer[K, V](configs.toMap.asJava))

  private[this] def createKafkaConsumer[F[_]: Sync, K, V](
      keyDeserializer: Deserializer[K],
      valueDeserializer: Deserializer[V],
      configs: (String, AnyRef)*
  ): F[KafkaConsumer[K, V]] =
    Sync[F].delay(new KafkaConsumer[K, V](configs.toMap.asJava, keyDeserializer, valueDeserializer))

  object BlockingContext {

    def resource[F[_]: Sync]: Resource[F, ExecutionContextExecutorService] =
      Resource.make(
        Sync[F].delay(
          ExecutionContext.fromExecutorService(Executors.newSingleThreadExecutor(new ThreadFactory {
            val factory = Executors.defaultThreadFactory()
            def newThread(r: Runnable): Thread = {
              val t = factory.newThread(r)
              t.setName("kafka4s-consumer")
              t
            }
          }))
        )
      )(a => Sync[F].delay(a.shutdown()))
  }

  def resource[F[_]: Async: ContextShift, K, V](
      keyDeserializer: Deserializer[K],
      valueDeserializer: Deserializer[V],
      configs: (String, AnyRef)*
  ): Resource[F, ConsumerApi[F, K, V]] =
    BlockingContext.resource.flatMap(
      e =>
        Resource.make(
          createKafkaConsumer[F, K, V](keyDeserializer, valueDeserializer, configs: _*)
            .map(c => ShiftingConsumerImpl.create(ConsumerImpl(c), e))
        )(_.close)
    )

  def resource[F[_]: Async: ContextShift, K: Deserializer, V: Deserializer](
      configs: (String, AnyRef)*
  ): Resource[F, ConsumerApi[F, K, V]] =
    resource[F, K, V](implicitly[Deserializer[K]], implicitly[Deserializer[V]], configs: _*)

  object Avro {

    def resource[F[_]: Async: ContextShift, K, V](
        configs: (String, AnyRef)*
    ): Resource[F, ConsumerApi[F, K, V]] =
      BlockingContext.resource.flatMap(
        e =>
          Resource.make(
            createKafkaConsumer[F, K, V](
              (
                configs.toMap +
                  KeyDeserializerClass(classOf[KafkaAvroDeserializer]) +
                  ValueDeserializerClass(classOf[KafkaAvroDeserializer])
              ).toSeq: _*
            ).map(c => ShiftingConsumerImpl.create(ConsumerImpl(c), e))
          )(_.close)
      )

    object Generic {

      def resource[F[_]: Async: ContextShift](
          configs: (String, AnyRef)*
      ): Resource[F, ConsumerApi[F, GenericRecord, GenericRecord]] =
        ConsumerApi.Avro.resource[F, GenericRecord, GenericRecord](configs: _*)

      def stream[F[_]: Async: ContextShift](
          configs: (String, AnyRef)*
      ): Stream[F, ConsumerApi[F, GenericRecord, GenericRecord]] =
        Stream.resource(resource[F](configs: _*))
    }

    object Specific {

      def resource[F[_]: Async: ContextShift, K, V](
          configs: (String, AnyRef)*
      ): Resource[F, ConsumerApi[F, K, V]] =
        ConsumerApi.Avro.resource[F, K, V]((configs.toMap + SpecificAvroReader(true)).toSeq: _*)
    }
  }

  object Avro4s {

    def resource[F[_]: Async: ContextShift, K: FromRecord, V: FromRecord](
        configs: (String, AnyRef)*
    ): Resource[F, ConsumerApi[F, K, V]] =
      ConsumerApi.Avro.Generic.resource[F](configs: _*).map(Avro4sConsumerImpl(_))
  }

  object NonShifting {

    def resource[F[_]: Sync, K, V](
        keyDeserializer: Deserializer[K],
        valueDeserializer: Deserializer[V],
        configs: (String, AnyRef)*
    ): Resource[F, ConsumerApi[F, K, V]] =
      Resource.make(
        createKafkaConsumer[F, K, V](keyDeserializer, valueDeserializer, configs: _*)
          .map(ConsumerImpl.create(_))
      )(_.close)

    def resource[F[_]: Sync, K: Deserializer, V: Deserializer](
        configs: (String, AnyRef)*
    ): Resource[F, ConsumerApi[F, K, V]] =
      resource[F, K, V](implicitly[Deserializer[K]], implicitly[Deserializer[V]], configs: _*)
  }
}<|MERGE_RESOLUTION|>--- conflicted
+++ resolved
@@ -50,11 +50,7 @@
   def commitAsync(callback: OffsetCommitCallback): F[Unit]
   def commitSync: F[Unit]
   def commitSync(offsets: Map[TopicPartition, OffsetAndMetadata]): F[Unit]
-<<<<<<< HEAD
   def committed(partition: Set[TopicPartition]): F[Map[TopicPartition, OffsetAndMetadata]]
-=======
-  def committed(partition: TopicPartition): F[Option[OffsetAndMetadata]]
->>>>>>> 3239c947
   def endOffsets(partitions: Iterable[TopicPartition]): F[Map[TopicPartition, Long]]
   def endOffsets(
       partitions: Iterable[TopicPartition],
