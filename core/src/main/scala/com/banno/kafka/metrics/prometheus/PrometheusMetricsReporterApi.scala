/*
 * Copyright 2019 Jack Henry & Associates, Inc.®
 *
 * Licensed under the Apache License, Version 2.0 (the "License");
 * you may not use this file except in compliance with the License.
 * You may obtain a copy of the License at
 *
 *     http://www.apache.org/licenses/LICENSE-2.0
 *
 * Unless required by applicable law or agreed to in writing, software
 * distributed under the License is distributed on an "AS IS" BASIS,
 * WITHOUT WARRANTIES OR CONDITIONS OF ANY KIND, either express or implied.
 * See the License for the specific language governing permissions and
 * limitations under the License.
 */

package com.banno.kafka.metrics.prometheus

import cats._
import cats.data._
import cats.effect._
import cats.syntax.all._
import com.banno.kafka.metrics.MetricsReporterApi
import fs2.Stream
import fs2.concurrent.SignallingRef
import org.typelevel.log4cats.slf4j.Slf4jLogger
import io.prometheus.client._
import org.apache.kafka.common.MetricName
import org.apache.kafka.common.metrics.KafkaMetric

import scala.concurrent.duration._
import scala.jdk.CollectionConverters._
import scala.math.max

object PrometheusMetricsReporterApi {

  def log[G[_]: Sync] = Slf4jLogger.getLoggerFromClass(this.getClass)

  def underscore(s: String): String = s.replaceAll("""\W""", "_")

  case class MetricId(group: String, name: String, tags: List[String])
  object MetricId {
    def apply(m: KafkaMetric): MetricId =
      MetricId(
        m.metricName.group,
        m.metricName.name,
        m.metricName.tags.asScala.toList.map(_._1).sorted,
      )
  }

  case class MetricSource[F[_]](
      metric: KafkaMetric,
      name: String,
      additionalTags: Map[String, String] = Map.empty,
  )(implicit F: Sync[F]) {
    val sortedTags: List[(String, String)] =
      (metric.metricName.tags.asScala ++ additionalTags).toList
        .map { case (k, v) => (underscore(k), v) }
        .sortBy(_._1)
    val labelNames: List[String] = sortedTags.map(_._1)
    val labels: List[String] = sortedTags.map(_._2)
    val help: String = Option(metric.metricName.description)
      .filter(_.trim.nonEmpty)
      .getOrElse("Kafka client metric (no description specified)")
    def value: F[Double] =
      F.delay(metric.metricValue.toString.toDouble).recover { case _ =>
        0
      } // TODO can probably do better than this...

    def matches(other: KafkaMetric): Boolean =
      metric.metricName() === other.metricName()

    def createGauge(registry: CollectorRegistry): F[Gauge] =
      F.delay(
        Gauge
          .build()
          .name(name)
          .help(help)
          .labelNames(labelNames: _*)
          .register(registry)
      )
    def createCounter(registry: CollectorRegistry): F[Counter] =
      F.delay(
        Counter
          .build()
          .name(name)
          .help(help)
          .labelNames(labelNames: _*)
          .register(registry)
      )
  }

  implicit val metricNameEq: Eq[MetricName] = Eq.fromUniversalEquals

  sealed trait `Removed?`[+F[_]]
  object `Removed?` {
    object NotThere extends `Removed?`[Nothing]
    def notThere[F[_]]: `Removed?`[F] = NotThere
    object LastOne extends `Removed?`[Nothing]
    def lastOne[F[_]]: `Removed?`[F] = LastOne
    case class Removed[F[_]](
        updated: MetricAdapter[F]
    ) extends `Removed?`[F]
    def removed[F[_]](updated: MetricAdapter[F]): `Removed?`[F] =
      Removed(updated)
  }

  sealed trait MetricAdapter[F[_]] {
    def update: F[Unit]
    def add(m: MetricSource[F]): MetricAdapter[F]
    def collector: Collector
    def remove(metric: KafkaMetric): `Removed?`[F]
  }

  object MetricAdapter {
    private case class Impl[F[_]: Applicative](
        metrics: NonEmptyList[MetricSource[F]],
        collector: Collector,
        update1: MetricSource[F] => F[Unit],
    ) extends MetricAdapter[F] {
      override def add(m: MetricSource[F]): MetricAdapter[F] =
        copy(metrics = metrics :+ m)

      override def update: F[Unit] =
        metrics.traverse_(update1)

      override def remove(metric: KafkaMetric): `Removed?`[F] =
        NonEmptyList
          .fromList(
            metrics.filterNot(_.matches(metric))
          )
          .fold(`Removed?`.lastOne[F])(ms =>
            if (metrics.length === ms.length)
              /*then*/ `Removed?`.notThere[F]
            else `Removed?`.removed(Impl(ms, collector, update1))
          )
    }

    def gauge[F[_]: Sync](
        metric: MetricSource[F],
        gauge: Gauge,
    ): MetricAdapter[F] =
      Impl(
        NonEmptyList.one(metric),
        gauge,
        m =>
          m.value.flatMap(v => Sync[F].delay(gauge.labels(m.labels: _*).set(v))),
      )

    def counter[F[_]: Sync](
        metric: MetricSource[F],
        counter: Counter,
    ): MetricAdapter[F] =
      Impl(
        NonEmptyList.one(metric),
        counter,
        m =>
          m.value.flatMap(v =>
            Sync[F].delay(
              // NOTE Should always be positive, but protect against negative
              // TODO might want to log on negative?
              counter
                .labels(m.labels: _*)
                .inc(max(0, v - counter.labels(m.labels: _*).get))
            )
          ),
      )
  }

  abstract class PrometheusMetricsReporterApi[F[_]: Async](
      protected val prefix: String,
      protected val adapters: Ref[F, Map[String, MetricAdapter[F]]],
      protected val updating: SignallingRef[F, Boolean],
      protected val updatePeriod: FiniteDuration,
      private val collectorRegistry: CollectorRegistry,
  ) extends MetricsReporterApi[F] {

    override def remove(metric: KafkaMetric): F[Unit] =
      adapters
        .modify { adapterMap =>
          adapterMap
            .collectFirst(kv =>
              kv._2.remove(metric) match {
                case `Removed?`.LastOne =>
                  (adapterMap - kv._1, kv._2.collector.some)
                case `Removed?`.Removed(updated) =>
                  (adapterMap.updated(kv._1, updated), none)
              }
            )
            .getOrElse((adapterMap, none[Collector]))
        }
        .flatMap(
          _.traverse_(c => Sync[F].delay(collectorRegistry.unregister(c)))
        )

    def updateMetricsPeriodically: Stream[F, Unit] =
      for {
        _ <- Stream.eval(updating.set(true))
        _ <- Stream.eval(
          log.debug(
            s"Updating ${prefix} Prometheus metrics every ${updatePeriod}"
          )
        )
        _ <- Stream
          .awakeEvery[F](updatePeriod)
          .evalMap(_ =>
            adapters.get.flatMap(_.values.toList.traverse_(_.update))
          )
          .interruptWhen(updating.map(!_))
          .onFinalize(
            log.debug(s"Stopped updating ${prefix} Prometheus metrics")
          )
      } yield ()

    override def init(metrics: List[KafkaMetric]): F[Unit] =
      metrics.traverse_(add) *> Spawn[F]
        .start(updateMetricsPeriodically.compile.drain)
        .void

    override def configure(configs: Map[String, Any]): F[Unit] =
      Applicative[F].unit

    override def close: F[Unit] =
      adapters
        .modify { adapterMap =>
          (Map.empty, adapterMap.values.map(_.collector).toList)
        }
        .flatMap(
          _.traverse_(c => Sync[F].delay(collectorRegistry.unregister(c)))
        ) *>
      updating.set(false)

    val ignore = Applicative[F].unit

    def tryAdapter(
        metric: KafkaMetric,
        name: String,
        additionalTags: Map[String, String],
        create: MetricSource[F] => F[MetricAdapter[F]],
    ): F[Unit] =
      for {
        name <- s"${prefix}_${name}".pure[F]
        source = MetricSource(metric, name, additionalTags)
        maybeAdapter <- adapters.get.map(_.get(name))
        adapter <- maybeAdapter.fold[F[MetricAdapter[F]]](create(source))(
          _.add(source).pure[F]
        )
        _ <- adapters.update(_ + (name -> adapter))
      } yield ()

    def adapter(
        metric: KafkaMetric,
        name: String,
        additionalTags: Map[String, String],
        create: MetricSource[F] => F[MetricAdapter[F]],
    ): F[Unit] =
      // TODO Name thread? Scheduler(1, threadPrefix = s"${prefix}_prometheus_adapter").flatMap(_.retry(
      Stream
        .retry(
          delay = 100.millis,
          nextDelay = identity,
          maxAttempts = 5,
          fo = tryAdapter(metric, name, additionalTags, create),
        )
        .compile
        .drain
  }

  def producer[F[_]](
      adapters: Ref[F, Map[String, MetricAdapter[F]]],
      updating: SignallingRef[F, Boolean],
      registry: CollectorRegistry,
      updatePeriod: FiniteDuration,
  )(implicit F: Async[F]): MetricsReporterApi[F] =
    new PrometheusMetricsReporterApi[F](
      "kafka_producer",
      adapters,
      updating,
      updatePeriod,
      registry,
    ) {

      override def add(metric: KafkaMetric): F[Unit] = {

        def gauge(name: String): F[Unit] =
          adapter(
            metric,
            name,
            Map.empty,
            source =>
              source.createGauge(registry).map(MetricAdapter.gauge(source, _)),
          )

        def counter(name: String): F[Unit] =
          adapter(
            metric,
            name,
            Map.empty,
            source =>
              source
                .createCounter(registry)
                .map(MetricAdapter.counter(source, _)),
          )

        MetricId(metric) match {
          case MetricId(
                "producer-metrics",
                "batch-size-avg",
                List("client-id"),
              ) =>
            gauge("batch_size_avg")
          case MetricId(
                "producer-metrics",
                "batch-size-max",
                List("client-id"),
              ) =>
            gauge("batch_size_max")
          case MetricId(
                "producer-metrics",
                "batch-split-total",
                List("client-id"),
              ) =>
            counter("batch_split_total")
          case MetricId(
                "producer-metrics",
                "bufferpool-wait-ratio",
                List("client-id"),
              ) =>
            gauge("bufferpool_wait_ratio")
          case MetricId(
                "producer-metrics",
                "bufferpool-wait-time-total",
                List("client-id"),
              ) =>
            gauge(
              "bufferpool_wait_time_total"
            ) // TODO should this be a counter?
          case MetricId(
                "producer-metrics",
                "buffer-available-bytes",
                List("client-id"),
              ) =>
            gauge("buffer_available_bytes")
          case MetricId(
                "producer-metrics",
                "buffer-exhausted-total",
                List("client-id"),
              ) =>
            counter("buffer_exhausted_total")
          case MetricId(
                "producer-metrics",
                "buffer-total-bytes",
                List("client-id"),
              ) =>
            gauge("buffer_total_bytes")
          case MetricId(
                "producer-topic-metrics",
                "byte-total",
                List("client-id", "topic"),
              ) =>
            counter("topic_byte_total")
          case MetricId(
                "producer-metrics",
                "compression-rate-avg",
                List("client-id"),
              ) =>
            gauge("compression_rate_avg")
          case MetricId(
                "producer-topic-metrics",
                "compression-rate",
                List("client-id", "topic"),
              ) =>
            gauge("topic_compression_rate_avg")
          case MetricId(
                "producer-metrics",
                "connection-close-total",
                List("client-id"),
              ) =>
            counter("connection_close_total") // 12
          case MetricId(
                "producer-metrics",
                "connection-count",
                List("client-id"),
              ) =>
            gauge("connection_count")
          case MetricId(
                "producer-metrics",
                "connection-creation-total",
                List("client-id"),
              ) =>
            counter("connection_creation_total")
          case MetricId(
                "producer-metrics",
                "failed-authentication-total",
                List("client-id"),
              ) =>
            counter("failed_authentication_total")
          case MetricId(
                "producer-metrics",
                "incoming-byte-total",
                List("client-id"),
              ) =>
            counter("incoming_byte_total")
          case MetricId(
                "producer-node-metrics",
                "incoming-byte-total",
                List("client-id", "node-id"),
              ) =>
            counter("node_incoming_byte_total")
          case MetricId("producer-metrics", "io-ratio", List("client-id")) =>
            gauge("io_ratio")
          case MetricId(
                "producer-metrics",
                "io-time-ns-avg",
                List("client-id"),
              ) =>
            gauge("io_time_ns_avg")
          case MetricId(
                "producer-metrics",
                "iotime-total",
                List("client-id"),
              ) =>
            counter(
              "iotime_total"
            ) // TODO is this really a counter, and not a gauge?
          case MetricId(
                "producer-metrics",
                "io-wait-ratio",
                List("client-id"),
              ) =>
            gauge("io_wait_ratio")
          case MetricId(
                "producer-metrics",
                "io-wait-time-ns-avg",
                List("client-id"),
              ) =>
            gauge("io_wait_time_ns_avg")
          case MetricId(
                "producer-metrics",
                "io-waittime-total",
                List("client-id"),
              ) =>
            counter("io_waittime_total") // TODO really a counter?
          case MetricId(
                "producer-metrics",
                "metadata-age",
                List("client-id"),
              ) =>
            gauge("metadata_age")
          case MetricId(
                "producer-metrics",
                "network-io-total",
                List("client-id"),
              ) =>
            counter("network_io_total")
          case MetricId(
                "producer-metrics",
                "outgoing-byte-total",
                List("client-id"),
              ) =>
            counter("outgoing_byte_total")
          case MetricId(
                "producer-node-metrics",
                "outgoing-byte-total",
                List("client-id", "node-id"),
              ) =>
            counter("node_outgoing_byte_total")
          case MetricId(
                "producer-metrics",
                "produce-throttle-time-avg",
                List("client-id"),
              ) =>
            gauge("produce_throttle_time_avg")
          case MetricId(
                "producer-metrics",
                "produce-throttle-time-max",
                List("client-id"),
              ) =>
            gauge("produce_throttle_time_max")
          case MetricId(
                "producer-metrics",
                "record-error-total",
                List("client-id"),
              ) =>
            counter("record_error_total")
          case MetricId(
                "producer-topic-metrics",
                "record-error-total",
                List("client-id", "topic"),
              ) =>
            counter("topic_record_error_total")
          case MetricId(
                "producer-metrics",
                "record-retry-total",
                List("client-id"),
              ) =>
            counter("record_retry_total")
          case MetricId(
                "producer-topic-metrics",
                "record-retry-total",
                List("client-id", "topic"),
              ) =>
            counter("topic_record_retry_total")
          case MetricId(
                "producer-metrics",
                "record-send-total",
                List("client-id"),
              ) =>
            counter("record_send_total")
          case MetricId(
                "producer-topic-metrics",
                "record-send-total",
                List("client-id", "topic"),
              ) =>
            counter("topic_record_send_total")
          case MetricId(
                "producer-metrics",
                "record-size-max",
                List("client-id"),
              ) =>
            gauge("record_size_max")
          case MetricId(
                "producer-metrics",
                "record-size-avg",
                List("client-id"),
              ) =>
            gauge("record_size_avg")
          case MetricId(
                "producer-metrics",
                "record-queue-time-avg",
                List("client-id"),
              ) =>
            gauge("record_queue_time_avg")
          case MetricId(
                "producer-metrics",
                "record-queue-time-max",
                List("client-id"),
              ) =>
            gauge("record_queue_time_max")
          case MetricId(
                "producer-metrics",
                "records-per-request-avg",
                List("client-id"),
              ) =>
            gauge("records_per_request_avg")
          case MetricId(
                "producer-metrics",
                "request-total",
                List("client-id"),
              ) =>
            counter("request_total")
          case MetricId(
                "producer-node-metrics",
                "request-total",
                List("client-id", "node-id"),
              ) =>
            counter("node_request_total")
          case MetricId(
                "producer-metrics",
                "request-size-avg",
                List("client-id"),
              ) =>
            gauge("request_size_avg")
          case MetricId(
                "producer-metrics",
                "request-size-max",
                List("client-id"),
              ) =>
            gauge("request_size_max")
          case MetricId(
                "producer-node-metrics",
                "request-size-avg",
                List("client-id", "node-id"),
              ) =>
            gauge("node_request_size_avg")
          case MetricId(
                "producer-node-metrics",
                "request-size-max",
                List("client-id", "node-id"),
              ) =>
            gauge("node_request_size_max")
          case MetricId(
                "producer-metrics",
                "response-total",
                List("client-id"),
              ) =>
            counter("response_total")
          case MetricId(
                "producer-node-metrics",
                "response-total",
                List("client-id", "node-id"),
              ) =>
            counter("node_response_total")
          case MetricId(
                "producer-metrics",
                "request-latency-avg",
                List("client-id"),
              ) =>
            gauge("request_latency_avg")
          case MetricId(
                "producer-metrics",
                "request-latency-max",
                List("client-id"),
              ) =>
            gauge("request_latency_max")
          case MetricId(
                "producer-node-metrics",
                "request-latency-avg",
                List("client-id", "node-id"),
              ) =>
            gauge("node_request_latency_avg")
          case MetricId(
                "producer-node-metrics",
                "request-latency-max",
                List("client-id", "node-id"),
              ) =>
            gauge("node_request_latency_max")
          case MetricId(
                "producer-metrics",
                "requests-in-flight",
                List("client-id"),
              ) =>
            gauge("requests_in_flight")
          case MetricId(
                "producer-metrics",
                "select-total",
                List("client-id"),
              ) =>
            counter("select_total")
          case MetricId(
                "producer-metrics",
                "successful-authentication-total",
                List("client-id"),
              ) =>
            counter("successful_authentication_total")
          case MetricId(
                "producer-metrics",
                "waiting-threads",
                List("client-id"),
              ) =>
            gauge("waiting_threads")
          case MetricId("kafka-metrics-count", "count", _) => ignore
          case MetricId("app-info", "version", _) => ignore
          case MetricId("app-info", "commit-id", _) => ignore
          case MetricId("app-info", "start-time-ms", _) => ignore
          case MetricId("producer-metrics", "batch-split-rate", _) => ignore
          case MetricId("producer-metrics", "buffer-exhausted-rate", _) =>
            ignore
          case MetricId("producer-topic-metrics", "byte-rate", _) => ignore
          case MetricId("producer-metrics", "connection-close-rate", _) =>
            ignore
          case MetricId("producer-metrics", "connection-creation-rate", _) =>
            ignore
          case MetricId("producer-metrics", "failed-authentication-rate", _) =>
            ignore
          case MetricId("producer-metrics", "incoming-byte-rate", _) => ignore
          case MetricId("producer-node-metrics", "incoming-byte-rate", _) =>
            ignore
          case MetricId("producer-metrics", "network-io-rate", _) => ignore
          case MetricId("producer-metrics", "outgoing-byte-rate", _) => ignore
          case MetricId("producer-node-metrics", "outgoing-byte-rate", _) =>
            ignore
          case MetricId("producer-metrics", "record-error-rate", _) => ignore
          case MetricId("producer-topic-metrics", "record-error-rate", _) =>
            ignore
          case MetricId("producer-metrics", "record-retry-rate", _) => ignore
          case MetricId("producer-topic-metrics", "record-retry-rate", _) =>
            ignore
          case MetricId("producer-metrics", "record-send-rate", _) => ignore
          case MetricId("producer-topic-metrics", "record-send-rate", _) =>
            ignore
          case MetricId("producer-metrics", "request-rate", _) => ignore
          case MetricId("producer-node-metrics", "request-rate", _) => ignore
          case MetricId("producer-metrics", "response-rate", _) => ignore
          case MetricId("producer-node-metrics", "response-rate", _) => ignore
          case MetricId("producer-metrics", "select-rate", _) => ignore
          case MetricId(
                "producer-metrics",
                "successful-authentication-rate",
                _,
              ) =>
            ignore

          // New in 2.2.1
          // TODO Decide if we want to use any of the following metrics
          case MetricId(
                "producer-metrics",
                "successful-reauthentication-total",
                List("client-id"),
              ) =>
            ignore
          case MetricId(
                "producer-metrics",
                "successful-reauthentication-rate",
                List("client-id"),
              ) =>
            ignore
          case MetricId(
                "producer-metrics",
                "successful-authentication-no-reauth-total",
                List("client-id"),
              ) =>
            ignore
          case MetricId(
                "producer-metrics",
                "failed-reauthentication-total",
                List("client-id"),
              ) =>
            ignore
          case MetricId(
                "producer-metrics",
                "failed-reauthentication-rate",
                List("client-id"),
              ) =>
            ignore
          case MetricId(
                "producer-metrics",
                "reauthentication-latency-max",
                List("client-id"),
              ) =>
            ignore
          case MetricId(
                "producer-metrics",
                "reauthentication-latency-avg",
                List("client-id"),
              ) =>
            ignore

          case id =>
            log.warn(
              s"Could not create Prometheus collector for unknown Kafka producer metric: $id"
            )
        }
      }
    }

  def consumer[F[_]](
      adapters: Ref[F, Map[String, MetricAdapter[F]]],
      updating: SignallingRef[F, Boolean],
      registry: CollectorRegistry,
      updatePeriod: FiniteDuration,
  )(implicit F: Async[F]): MetricsReporterApi[F] =
    new PrometheusMetricsReporterApi[F](
      "kafka_consumer",
      adapters,
      updating,
      updatePeriod,
      registry,
    ) {

      override def add(metric: KafkaMetric): F[Unit] = {

        def gauge(
            name: String,
            additionalTags: Map[String, String] = Map.empty,
        ): F[Unit] =
          adapter(
            metric,
            name,
            additionalTags,
            source =>
              source.createGauge(registry).map(MetricAdapter.gauge(source, _)),
          )

        def counter(name: String): F[Unit] =
          adapter(
            metric,
            name,
            Map.empty,
            source =>
              source
                .createCounter(registry)
                .map(MetricAdapter.counter(source, _)),
          )

        MetricId(metric) match {
          case MetricId(
                "consumer-coordinator-metrics",
                "assigned-partitions",
                List("client-id"),
              ) =>
            gauge("assigned_partitions")
          case MetricId(
                "consumer-fetch-manager-metrics",
                "bytes-consumed-total",
                List("client-id"),
              ) =>
            counter("bytes_consumed_total")
          case MetricId(
                "consumer-fetch-manager-metrics",
                "bytes-consumed-total",
                List("client-id", "topic"),
              ) =>
            counter("topic_bytes_consumed_total")
          case MetricId(
                "consumer-coordinator-metrics",
                "commit-latency-avg",
                List("client-id"),
              ) =>
            gauge("commit_latency_avg")
          case MetricId(
                "consumer-coordinator-metrics",
                "commit-latency-max",
                List("client-id"),
              ) =>
            gauge("commit_latency_max")
          case MetricId(
                "consumer-coordinator-metrics",
                "commit-total",
                List("client-id"),
              ) =>
            counter("commit_total")
          case MetricId(
                "consumer-metrics",
                "connection-count",
                List("client-id"),
              ) =>
            gauge("connection_count")
          case MetricId(
                "consumer-metrics",
                "connection-close-total",
                List("client-id"),
              ) =>
            counter("connection_close_total")
          case MetricId(
                "consumer-metrics",
                "connection-creation-total",
                List("client-id"),
              ) =>
            counter("connection_creation_total")
          case MetricId(
                "consumer-metrics",
                "failed-authentication-total",
                List("client-id"),
              ) =>
            counter("failed_authentication_total")
          case MetricId(
                "consumer-fetch-manager-metrics",
                "fetch-latency-avg",
                List("client-id"),
              ) =>
            gauge("fetch_latency_avg")
          case MetricId(
                "consumer-fetch-manager-metrics",
                "fetch-latency-max",
                List("client-id"),
              ) =>
            gauge("fetch_latency_max")
          case MetricId(
                "consumer-fetch-manager-metrics",
                "fetch-total",
                List("client-id"),
              ) =>
            counter("fetch_total")
          case MetricId(
                "consumer-fetch-manager-metrics",
                "fetch-size-avg",
                List("client-id"),
              ) =>
            gauge("fetch_size_avg")
          case MetricId(
                "consumer-fetch-manager-metrics",
                "fetch-size-avg",
                List("client-id", "topic"),
              ) =>
            gauge("topic_fetch_size_avg")
          case MetricId(
                "consumer-fetch-manager-metrics",
                "fetch-size-max",
                List("client-id"),
              ) =>
            gauge("fetch_size_max")
          case MetricId(
                "consumer-fetch-manager-metrics",
                "fetch-size-max",
                List("client-id", "topic"),
              ) =>
            gauge("topic_fetch_size_max")
          case MetricId(
                "consumer-fetch-manager-metrics",
                "fetch-throttle-time-avg",
                List("client-id"),
              ) =>
            gauge("fetch_throttle_time_avg")
          case MetricId(
                "consumer-fetch-manager-metrics",
                "fetch-throttle-time-max",
                List("client-id"),
              ) =>
            gauge("fetch_throttle_time_max")
          case MetricId(
                "consumer-coordinator-metrics",
                "heartbeat-response-time-max",
                List("client-id"),
              ) =>
            gauge("heartbeat_response_time_max")
          case MetricId(
                "consumer-coordinator-metrics",
                "heartbeat-total",
                List("client-id"),
              ) =>
            counter("heartbeat_total")
          case MetricId(
                "consumer-metrics",
                "incoming-byte-total",
                List("client-id"),
              ) =>
            counter("incoming_byte_total")
          case MetricId(
                "consumer-node-metrics",
                "incoming-byte-total",
                List("client-id", "node-id"),
              ) =>
            counter("node_incoming_byte_total")
          case MetricId(
                "consumer-metrics",
                "io-wait-time-ns-avg",
                List("client-id"),
              ) =>
            gauge("io_wait_time_ns_avg")
          case MetricId(
                "consumer-metrics",
                "io-waittime-total",
                List("client-id"),
              ) =>
            counter("io_waittime_total") // TODO really a counter?
          case MetricId(
                "consumer-metrics",
                "io-wait-ratio",
                List("client-id"),
              ) =>
            gauge("io_wait_ratio")
          case MetricId(
                "consumer-metrics",
                "io-time-ns-avg",
                List("client-id"),
              ) =>
            gauge("io_time_ns_avg")
          case MetricId(
                "consumer-metrics",
                "iotime-total",
                List("client-id"),
              ) =>
            counter(
              "iotime_total"
            ) // TODO is this really a counter, and not a gauge?
          case MetricId("consumer-metrics", "io-ratio", List("client-id")) =>
            gauge("io_ratio")
          case MetricId(
                "consumer-coordinator-metrics",
                "join-time-avg",
                List("client-id"),
              ) =>
            gauge("join_time_avg")
          case MetricId(
                "consumer-coordinator-metrics",
                "join-time-max",
                List("client-id"),
              ) =>
            gauge("join_time_max")
          case MetricId(
                "consumer-coordinator-metrics",
                "join-total",
                List("client-id"),
              ) =>
            counter("join_total")
          case MetricId(
                "consumer-coordinator-metrics",
                "last-heartbeat-seconds-ago",
                List("client-id"),
              ) =>
            gauge("last_heartbeat_seconds_ago")
          case MetricId(
                "consumer-metrics",
                "network-io-total",
                List("client-id"),
              ) =>
            counter("network_io_total")
          case MetricId(
                "consumer-metrics",
                "outgoing-byte-total",
                List("client-id"),
              ) =>
            counter("outgoing_byte_total")
          case MetricId(
                "consumer-node-metrics",
                "outgoing-byte-total",
                List("client-id", "node-id"),
              ) =>
            counter("node_outgoing_byte_total")
          case MetricId(
                "consumer-fetch-manager-metrics",
                "records-per-request-avg",
                List("client-id"),
              ) =>
            gauge("records_per_request_avg")
          case MetricId(
                "consumer-fetch-manager-metrics",
                "records-per-request-avg",
                List("client-id", "topic"),
              ) =>
            gauge("topic_records_per_request_avg")
          case MetricId(
                "consumer-fetch-manager-metrics",
                "records-consumed-total",
                List("client-id"),
              ) =>
            counter("records_consumed_total")
          case MetricId(
                "consumer-fetch-manager-metrics",
                "records-consumed-total",
                List("client-id", "topic"),
              ) =>
            counter("topic_records_consumed_total")
          case MetricId(
                "consumer-fetch-manager-metrics",
                "records-lag",
                List("client-id", "partition", "topic"),
              ) =>
            gauge("topic_records_lag")
          case MetricId(
                "consumer-fetch-manager-metrics",
                "records-lag-avg",
                List("client-id", "partition", "topic"),
              ) =>
            gauge("topic_records_lag_avg")
          case MetricId(
                "consumer-fetch-manager-metrics",
                "records-lag-max",
                List("client-id"),
              ) =>
            gauge("records_lag_max")
          case MetricId(
                "consumer-fetch-manager-metrics",
                "records-lag-max",
                List("client-id", "partition", "topic"),
              ) =>
            gauge("topic_records_lag_max")
          case MetricId(
                "consumer-fetch-manager-metrics",
                "records-lead",
                List("client-id", "partition", "topic"),
              ) =>
            gauge("topic_records_lead")
          case MetricId(
                "consumer-fetch-manager-metrics",
                "records-lead-avg",
                List("client-id", "partition", "topic"),
              ) =>
            gauge("topic_records_lead_avg")
          case MetricId(
                "consumer-fetch-manager-metrics",
                "records-lead-min",
                List("client-id"),
              ) =>
            gauge("records_lead_min")
          case MetricId(
                "consumer-fetch-manager-metrics",
                "records-lead-min",
                List("client-id", "partition", "topic"),
              ) =>
            gauge("topic_records_lead_min")
          case MetricId(
                "consumer-metrics",
                "request-total",
                List("client-id"),
              ) =>
            counter("request_total")
          case MetricId(
                "consumer-node-metrics",
                "request-total",
                List("client-id", "node-id"),
              ) =>
            counter("node_request_total")
          case MetricId(
                "consumer-metrics",
                "request-size-avg",
                List("client-id"),
              ) =>
            gauge("request_size_avg")
          case MetricId(
                "consumer-node-metrics",
                "request-size-avg",
                List("client-id", "node-id"),
              ) =>
            gauge("node_request_size_avg")
          case MetricId(
                "consumer-metrics",
                "request-size-max",
                List("client-id"),
              ) =>
            gauge("request_size_max")
          case MetricId(
                "consumer-node-metrics",
                "request-size-max",
                List("client-id", "node-id"),
              ) =>
            gauge("node_request_size_max")
          case MetricId(
                "consumer-node-metrics",
                "request-latency-avg",
                List("client-id", "node-id"),
              ) =>
            gauge("node_request_latency_avg")
          case MetricId(
                "consumer-node-metrics",
                "request-latency-max",
                List("client-id", "node-id"),
              ) =>
            gauge("node_request_latency_max")
          case MetricId(
                "consumer-metrics",
                "response-total",
                List("client-id"),
              ) =>
            counter("response_total")
          case MetricId(
                "consumer-node-metrics",
                "response-total",
                List("client-id", "node-id"),
              ) =>
            counter("node_response_total")
          case MetricId(
                "consumer-metrics",
                "select-total",
                List("client-id"),
              ) =>
            counter("select_total")
          case MetricId(
                "consumer-metrics",
                "successful-authentication-total",
                List("client-id"),
              ) =>
            counter("successful_authentication_total")
          case MetricId(
                "consumer-coordinator-metrics",
                "sync-time-avg",
                List("client-id"),
              ) =>
            gauge("sync_time_avg")
          case MetricId(
                "consumer-coordinator-metrics",
                "sync-time-max",
                List("client-id"),
              ) =>
            gauge("sync_time_max")
          case MetricId(
                "consumer-coordinator-metrics",
                "sync-total",
                List("client-id"),
              ) =>
            counter("sync_total")
          case MetricId("kafka-metrics-count", "count", _) => ignore
          case MetricId("app-info", "version", _) => ignore
          case MetricId("app-info", "commit-id", _) => ignore
          case MetricId("app-info", "start-time-ms", _) => ignore
          case MetricId(
                "consumer-fetch-manager-metrics",
                "bytes-consumed-rate",
                _,
              ) =>
            ignore
          case MetricId("consumer-coordinator-metrics", "commit-rate", _) =>
            ignore
          case MetricId("consumer-metrics", "connection-close-rate", _) =>
            ignore
          case MetricId("consumer-metrics", "connection-creation-rate", _) =>
            ignore
          case MetricId("consumer-metrics", "failed-authentication-rate", _) =>
            ignore
          case MetricId("consumer-fetch-manager-metrics", "fetch-rate", _) =>
            ignore
          case MetricId("consumer-coordinator-metrics", "heartbeat-rate", _) =>
            ignore
          case MetricId("consumer-metrics", "incoming-byte-rate", _) => ignore
          case MetricId("consumer-node-metrics", "incoming-byte-rate", _) =>
            ignore
          case MetricId("consumer-coordinator-metrics", "join-rate", _) =>
            ignore
          case MetricId("consumer-metrics", "network-io-rate", _) => ignore
          case MetricId("consumer-metrics", "outgoing-byte-rate", _) => ignore
          case MetricId("consumer-node-metrics", "outgoing-byte-rate", _) =>
            ignore
          case MetricId(
                "consumer-fetch-manager-metrics",
                "records-consumed-rate",
                _,
              ) =>
            ignore
          case MetricId("consumer-metrics", "request-rate", _) => ignore
          case MetricId("consumer-node-metrics", "request-rate", _) => ignore
          case MetricId("consumer-metrics", "response-rate", _) => ignore
          case MetricId("consumer-node-metrics", "response-rate", _) => ignore
          case MetricId("consumer-metrics", "select-rate", _) => ignore
          case MetricId(
                "consumer-metrics",
                "successful-authentication-rate",
                _,
              ) =>
            ignore
          case MetricId("consumer-coordinator-metrics", "sync-rate", _) =>
            ignore

          // New in 2.2.1.
          // TODO Decide if we want to use any of the following metrics
          case MetricId(
                "consumer-metrics",
                "successful-reauthentication-total",
                List("client-id"),
              ) =>
            ignore
          case MetricId(
                "consumer-metrics",
                "successful-reauthentication-rate",
                List("client-id"),
              ) =>
            ignore
          case MetricId(
                "consumer-metrics",
                "successful-authentication-no-reauth-total",
                List("client-id"),
              ) =>
            ignore
          case MetricId(
                "consumer-metrics",
                "failed-reauthentication-total",
                List("client-id"),
              ) =>
            ignore
          case MetricId(
                "consumer-metrics",
                "failed-reauthentication-rate",
                List("client-id"),
              ) =>
            ignore
          case MetricId(
                "consumer-metrics",
                "reauthentication-latency-max",
                List("client-id"),
              ) =>
            ignore
          case MetricId(
                "consumer-metrics",
                "reauthentication-latency-avg",
                List("client-id"),
              ) =>
            ignore
          case MetricId(
                "consumer-metrics",
                "successful-reauthentication-total",
                List("client-id"),
              ) =>
            ignore
          case MetricId(
                "consumer-metrics",
                "successful-reauthentication-rate",
                List("client-id"),
              ) =>
            ignore
          case MetricId(
                "consumer-metrics",
                "successful-authentication-no-reauth-total",
                List("client-id"),
              ) =>
            ignore
          case MetricId(
                "consumer-metrics",
                "failed-reauthentication-total",
                List("client-id"),
              ) =>
            ignore
          case MetricId(
                "consumer-metrics",
                "failed-reauthentication-rate",
                List("client-id"),
              ) =>
            ignore
          case MetricId(
                "consumer-metrics",
                "reauthentication-latency-max",
                List("client-id"),
              ) =>
            ignore
          case MetricId(
                "consumer-metrics",
                "reauthentication-latency-avg",
                List("client-id"),
              ) =>
            ignore

          // New in 2.4.1.
          // TODO Decide if we want to use any of the following metrics
          case MetricId(
                "consumer-fetch-manager-metrics",
                "preferred-read-replica",
                List("client-id", "partition", "topic"),
              ) =>
            ignore
          case MetricId(
                "consumer-metrics",
                "poll-idle-ratio-avg",
                List("client-id"),
              ) =>
            ignore
          case MetricId(
                "consumer-metrics",
                "time-between-poll-max",
                List("client-id"),
              ) =>
            ignore
          case MetricId(
                "consumer-metrics",
                "time-between-poll-avg",
                List("client-id"),
              ) =>
            ignore
          case MetricId(
                "consumer-metrics",
                "last-poll-seconds-ago",
                List("client-id"),
              ) =>
            ignore
          case MetricId(
                "consumer-metrics",
                "idle-connection-close-total",
                List("client-id"),
              ) =>
            ignore
          case MetricId(
                "consumer-metrics",
                "idle-connection-close-rate",
                List("client-id"),
              ) =>
            ignore
          case MetricId(
                "consumer-metrics",
                "reverse-connection-added-total",
                List("client-id"),
              ) =>
            ignore
          case MetricId(
                "consumer-metrics",
                "reverse-connection-added-rate",
                List("client-id"),
              ) =>
            ignore
          case MetricId(
                "consumer-metrics",
                "reverse-connection-removed-total",
                List("client-id"),
              ) =>
            ignore
          case MetricId(
                "consumer-metrics",
                "reverse-connection-removed-rate",
                List("client-id"),
              ) =>
            ignore
          case MetricId(
                "consumer-metrics",
                "failed-handshake-total",
                List("client-id"),
              ) =>
            ignore
          case MetricId(
                "consumer-metrics",
                "failed-handshake-rate",
                List("client-id"),
              ) =>
            ignore
<<<<<<< HEAD
          case MetricId("consumer-metrics", "idle-connection-close-total", List("client-id")) =>
            ignore
          case MetricId("consumer-metrics", "idle-connection-close-rate", List("client-id")) =>
            ignore
          case MetricId("consumer-metrics", "reverse-connection-added-total", List("client-id")) =>
            ignore
          case MetricId("consumer-metrics", "reverse-connection-added-rate", List("client-id")) =>
            ignore
          case MetricId(
              "consumer-metrics",
              "reverse-connection-removed-total",
              List("client-id")
              ) =>
            ignore
          case MetricId("consumer-metrics", "reverse-connection-removed-rate", List("client-id")) =>
            ignore
          case MetricId("consumer-metrics", "failed-handshake-total", List("client-id")) => ignore
          case MetricId("consumer-metrics", "failed-handshake-rate", List("client-id")) => ignore
          case MetricId("consumer-metrics", "handshake-time-ns-max", List("client-id")) => ignore
          case MetricId("consumer-metrics", "handshake-time-ns-avg", List("client-id")) => ignore
=======
>>>>>>> 48f23050
          case MetricId(
                "consumer-metrics",
                "handshake-time-ns-max",
                List("client-id"),
              ) =>
            ignore
          case MetricId(
                "consumer-metrics",
                "handshake-time-ns-avg",
                List("client-id"),
              ) =>
            ignore
          case MetricId(
                "consumer-coordinator-metrics",
                "partition-lost-latency-max",
                List("client-id"),
              ) =>
            ignore
          case MetricId(
                "consumer-coordinator-metrics",
                "partition-lost-latency-avg",
                List("client-id"),
              ) =>
            ignore
          case MetricId(
                "consumer-coordinator-metrics",
                "partition-assigned-latency-max",
                List("client-id"),
              ) =>
            ignore
          case MetricId(
                "consumer-coordinator-metrics",
                "partition-assigned-latency-avg",
                List("client-id"),
              ) =>
            ignore
          case MetricId(
                "consumer-coordinator-metrics",
                "partition-revoked-latency-max",
                List("client-id"),
              ) =>
            ignore
          case MetricId(
                "consumer-coordinator-metrics",
                "partition-revoked-latency-avg",
                List("client-id"),
              ) =>
            ignore
          case MetricId(
                "consumer-coordinator-metrics",
                "rebalance-total",
                List("client-id"),
              ) =>
            ignore
          case MetricId(
                "consumer-coordinator-metrics",
                "rebalance-rate-per-hour",
                List("client-id"),
              ) =>
            ignore
          case MetricId(
                "consumer-coordinator-metrics",
                "rebalance-latency-max",
                List("client-id"),
              ) =>
            ignore
          case MetricId(
                "consumer-coordinator-metrics",
                "rebalance-latency-total",
                List("client-id"),
              ) =>
            ignore
          case MetricId(
                "consumer-coordinator-metrics",
                "rebalance-latency-avg",
                List("client-id"),
              ) =>
            ignore
          case MetricId(
                "consumer-coordinator-metrics",
                "last-rebalance-seconds-ago",
                List("client-id"),
              ) =>
            ignore
          case MetricId(
                "consumer-coordinator-metrics",
                "failed-rebalance-rate-per-hour",
                List("client-id"),
              ) =>
            ignore
          case MetricId(
                "consumer-coordinator-metrics",
                "failed-rebalance-total",
                List("client-id"),
              ) =>
            ignore

          case id =>
            log.warn(
              s"Could not create Prometheus collector for unknown Kafka consumer metric: $id"
            )
        }
      }
    }

  val defaultUpdatePeriod = 10 seconds

  def producer[F[_]: Async](
      registry: CollectorRegistry = CollectorRegistry.defaultRegistry,
      updatePeriod: FiniteDuration = defaultUpdatePeriod,
  ): F[MetricsReporterApi[F]] =
    for {
      adapters <- Ref.of[F, Map[String, MetricAdapter[F]]](Map.empty)
      updating <- SignallingRef[F, Boolean](false)
    } yield producer[F](adapters, updating, registry, updatePeriod)

  def consumer[F[_]: Async](
      registry: CollectorRegistry = CollectorRegistry.defaultRegistry,
      updatePeriod: FiniteDuration = defaultUpdatePeriod,
  ): F[MetricsReporterApi[F]] =
    for {
      adapters <- Ref.of[F, Map[String, MetricAdapter[F]]](Map.empty)
      updating <- SignallingRef[F, Boolean](false)
    } yield consumer[F](adapters, updating, registry, updatePeriod)
}<|MERGE_RESOLUTION|>--- conflicted
+++ resolved
@@ -1368,29 +1368,6 @@
                 List("client-id"),
               ) =>
             ignore
-<<<<<<< HEAD
-          case MetricId("consumer-metrics", "idle-connection-close-total", List("client-id")) =>
-            ignore
-          case MetricId("consumer-metrics", "idle-connection-close-rate", List("client-id")) =>
-            ignore
-          case MetricId("consumer-metrics", "reverse-connection-added-total", List("client-id")) =>
-            ignore
-          case MetricId("consumer-metrics", "reverse-connection-added-rate", List("client-id")) =>
-            ignore
-          case MetricId(
-              "consumer-metrics",
-              "reverse-connection-removed-total",
-              List("client-id")
-              ) =>
-            ignore
-          case MetricId("consumer-metrics", "reverse-connection-removed-rate", List("client-id")) =>
-            ignore
-          case MetricId("consumer-metrics", "failed-handshake-total", List("client-id")) => ignore
-          case MetricId("consumer-metrics", "failed-handshake-rate", List("client-id")) => ignore
-          case MetricId("consumer-metrics", "handshake-time-ns-max", List("client-id")) => ignore
-          case MetricId("consumer-metrics", "handshake-time-ns-avg", List("client-id")) => ignore
-=======
->>>>>>> 48f23050
           case MetricId(
                 "consumer-metrics",
                 "handshake-time-ns-max",
