/*
 * Copyright 2019 Jack Henry & Associates, Inc.®
 *
 * Licensed under the Apache License, Version 2.0 (the "License");
 * you may not use this file except in compliance with the License.
 * You may obtain a copy of the License at
 *
 *     http://www.apache.org/licenses/LICENSE-2.0
 *
 * Unless required by applicable law or agreed to in writing, software
 * distributed under the License is distributed on an "AS IS" BASIS,
 * WITHOUT WARRANTIES OR CONDITIONS OF ANY KIND, either express or implied.
 * See the License for the specific language governing permissions and
 * limitations under the License.
 */

package com.banno.kafka

import scala.concurrent.duration._

import cats._
import cats.data._
import cats.effect._
import cats.syntax.all._
import fs2.{Chunk, Stream}
import com.banno.kafka.consumer._
import com.banno.kafka.metrics.prometheus.ConsumerPrometheusReporter
import org.apache.avro.generic.GenericRecord
import org.apache.kafka.common.TopicPartition
import org.apache.kafka.clients.consumer._

sealed trait RecordStream[F[_], A] {
  def records: Stream[F, A]

  /** Returns a stream that processes records using the specified function,
    * committing offsets for successfully processed records. If the processing
    * function returns a failure, the stream will halt with that failure, and
    * the record's offset will not be committed. This is still at-least-once
    * processing, but records for which the function returns success (and offset
    * commit succeeds) will not be reprocessed after a subsequent failure; only
    * records for which the function returns failure, or offset commits fail,
    * will be reprocessed. In some use cases this pattern is more appropriate
    * than just using auto-offset-commits, since it will not commit offsets for
    * failed records when the consumer is closed, and will likely result in less
    * reprocessing after a failure.
    */
  def readProcessCommit[B](process: A => F[B]): Stream[F, B]
}

sealed trait HistoryAndUnbounded[F[_], P[_[_], _], A] {
  def history: Stream[F, A]
  def unbounded: P[F, A]

  protected final def catchUp(f: A => F[Unit])(implicit F: Async[F]): F[Unit] =
    history
      .evalMap(f)
      .compile
      .drain

  protected def unboundedStream: Stream[F, A]

  final def catchUpThenStream(
      f: A => F[Unit]
  )(implicit F: Async[F]): F[Stream[F, Unit]] =
    catchUp(f).map(_ => unboundedStream.evalMap(f))
}

sealed trait HistoryAndRecordStream[F[_], A]
    extends HistoryAndUnbounded[F, RecordStream, A] {
  def catchUpThenReadProcessCommit(
      f: A => F[Unit]
  ): F[Stream[F, Unit]]
}

object HistoryAndUnbounded {
  type Incoming[F[_], P[_[_], _], K, V] =
    HistoryAndUnbounded[F, P, IncomingRecord[K, V]]
  type Batched[F[_], P[_[_], _], A] =
    HistoryAndUnbounded[F, P, IncomingRecords[A]]
}

object HistoryAndStream {
  type T[F[_], A] = HistoryAndUnbounded[F, Stream, A]
  type Incoming[F[_], K, V] = T[F, IncomingRecord[K, V]]
  type Batched[F[_], A] = T[F, IncomingRecords[A]]

  private final case class Impl[F[_], A](
      history: Stream[F, A],
      unbounded: Stream[F, A],
  ) extends HistoryAndUnbounded[F, Stream, A] {
    override protected def unboundedStream: Stream[F, A] = unbounded
  }

  def apply[F[_], A](
      history: Stream[F, A],
      unbounded: Stream[F, A],
  ): T[F, A] =
    Impl(history = history, unbounded = unbounded)

  object Batched {
    type Incoming[F[_], K, V] = Batched[F, IncomingRecord[K, V]]
  }
}

object HistoryAndRecordStream {
  type Incoming[F[_], K, V] = HistoryAndRecordStream[F, IncomingRecord[K, V]]
  type Batched[F[_], A] = HistoryAndRecordStream[F, IncomingRecords[A]]

  private final case class Impl[F[_]: Async, A](
      history: Stream[F, A],
      unbounded: RecordStream[F, A],
  ) extends HistoryAndRecordStream[F, A] {
    override protected def unboundedStream: Stream[F, A] = unbounded.records
    override def catchUpThenReadProcessCommit(
        f: A => F[Unit]
    ): F[Stream[F, Unit]] =
      catchUp(f).map(_ => unbounded.readProcessCommit(f))
  }

  def apply[F[_]: Async, A](
      history: Stream[F, A],
      unbounded: RecordStream[F, A],
  ): HistoryAndRecordStream[F, A] =
    Impl(history = history, unbounded = unbounded)

  object Batched {
    type Incoming[F[_], K, V] = Batched[F, IncomingRecord[K, V]]
  }
}

object RecordStream {
  type Incoming[F[_], K, V] = RecordStream[F, IncomingRecord[K, V]]
  type Batched[F[_], A] = RecordStream[F, IncomingRecords[A]]

  private abstract class Impl[F[_]: Applicative, A](
      val consumer: ConsumerApi[F, GenericRecord, GenericRecord]
  ) extends RecordStream[F, A] {
    def readProcessCommit[B](process: A => F[B]): Stream[F, B] =
      records.evalMap { x =>
        process(x) <* consumer.commitSync(nextOffsets(x))
      }

    protected def nextOffsets(x: A): Map[TopicPartition, OffsetAndMetadata]
  }

  private def chunked[F[_], A](rs: IncomingRecords[A]): Stream[F, A] =
    Stream.chunk(Chunk.iterable(rs.toList))

  private sealed trait WhetherCommits[P[_[_], _]] {
    def extrude[F[_], A](x: RecordStream[F, A]): P[F, A]

    def chunk[F[_]: Applicative, A](
        topical: Topical[A, ?],
        stream: P[F, IncomingRecords[A]],
    ): P[F, A]

    def historyAndUnbounded[F[_]: Async, A](
        history: Stream[F, A],
        unbounded: P[F, A],
    ): HistoryAndUnbounded[F, P, A]

    final def chunkHistoryAndUnbounded[F[_]: Async, A](
        topical: Topical[A, ?],
<<<<<<< HEAD
        streams: HistoryAndUnbounded[F, P, IncomingRecords[A]]
    ): HistoryAndUnbounded[F, P, A] =
=======
        streams: HistoryAndUnbounded[F, P, IncomingRecords[A]],
    ): HistoryAndUnbounded[F, P, A] = {
>>>>>>> 48f23050
      historyAndUnbounded(
        streams.history.flatMap(chunked),
        chunk(topical, streams.unbounded),
      )

    def configs: List[(String, AnyRef)]
  }

  private object WhetherCommits {
    object No extends WhetherCommits[Stream] {
      override def extrude[F[_], A](x: RecordStream[F, A]): Stream[F, A] =
        x.records

      override def chunk[F[_]: Applicative, A](
          topical: Topical[A, ?],
          stream: Stream[F, IncomingRecords[A]],
      ): Stream[F, A] =
        stream.flatMap(chunked)

      override def historyAndUnbounded[F[_]: Async, A](
          history: Stream[F, A],
          unbounded: Stream[F, A],
      ): HistoryAndUnbounded[F, Stream, A] =
        HistoryAndStream(history, unbounded)

      override def configs: List[(String, AnyRef)] = List()
    }

    final case class May(groupId: GroupId)
        extends WhetherCommits[RecordStream] {
      override def extrude[F[_], A](x: RecordStream[F, A]): RecordStream[F, A] =
        x

      override def chunk[F[_]: Applicative, A](
          topical: Topical[A, ?],
          stream: RecordStream[F, IncomingRecords[A]],
      ): RecordStream[F, A] =
        new Impl[F, A](
          stream match { case x: Impl[F, IncomingRecords[A]] => x.consumer }
        ) {
          override protected def nextOffsets(x: A) = topical.nextOffset(x)
          override def records: Stream[F, A] = stream.records.flatMap(chunked)
        }

      override def historyAndUnbounded[F[_]: Async, A](
          history: Stream[F, A],
          unbounded: RecordStream[F, A],
      ): HistoryAndUnbounded[F, RecordStream, A] =
        HistoryAndRecordStream(history, unbounded)

      override def configs: List[(String, AnyRef)] = List(groupId)
    }
  }

  sealed trait Subscriber[F[_], G[_]] {
    private[RecordStream] def whetherCommits: WhetherCommits[RecordStream]

    def to[A, B](
        topical: Topical[A, B],
        reset: AutoOffsetReset,
    ): Resource[F, RecordStream[F, G[A]]]
  }

  private def toSeekTo(offsets: Map[TopicPartition, Long]): SeekTo =
    SeekTo.offsets(offsets, SeekTo.beginning)

  private def toSeekToF[F[_]: Functor](
      offsetsF: Kleisli[F, PartitionQueries[F], Map[TopicPartition, Long]]
  ): Kleisli[F, PartitionQueries[F], SeekTo] =
    offsetsF.map(toSeekTo)

  sealed trait Seeker[F[_], A] {
    protected implicit val F: Applicative[F]

    final def offsets(
        offsets: Map[TopicPartition, Long]
    ): A =
      seekTo(toSeekTo(offsets))

    final def seekTo(
        seekTo: SeekTo
    ): A =
      seekBy(Kleisli.pure(seekTo))

    final def seekToBeginning: A = seekTo(SeekTo.beginning)
    final def seekToEnd: A = seekTo(SeekTo.end)

    final def offsetsBy(
        offsetsF: Kleisli[F, PartitionQueries[F], Map[TopicPartition, Long]]
    ): A =
      seekBy(toSeekToF(offsetsF))

    def seekBy(
        seekToF: Kleisli[F, PartitionQueries[F], SeekTo]
    ): A
  }

  private object Seeker {
    final case class Impl[F[_], A](
        apply: Kleisli[F, PartitionQueries[F], SeekTo] => A
    )(implicit val F: Applicative[F])
        extends Seeker[F, A] {
      override def seekBy(
          seekToF: Kleisli[F, PartitionQueries[F], SeekTo]
      ): A = apply(seekToF)
    }

    implicit def functor[F[_]]: Functor[Seeker[F, *]] =
      new Functor[Seeker[F, *]] {
        override def map[A, B](fa: Seeker[F, A])(f: A => B): Seeker[F, B] =
          Impl { (seekToF: Kleisli[F, PartitionQueries[F], SeekTo]) =>
            f(fa.seekBy(seekToF))
          }(fa.F)
      }
  }

  sealed trait StreamSelector[F[_], G[_], P[_[_], _], A] {
    private[RecordStream] def whetherCommits: WhetherCommits[P]
    private[RecordStream] implicit val F: Async[F]
    // NOTE: To maintain linearity constraints, this cannot be anything more
    // powerful than `Functor`.
    private[RecordStream] implicit val G: Functor[G]

    def unbounded: G[P[F, A]]
    def historyAndUnbounded: G[HistoryAndUnbounded[F, P, A]]
    def history: G[Stream[F, A]]

    // NOTE: Linear use of `G` is important in case it is `Resource`.
    final def mapK[H[_]: Functor](f: G ~> H): StreamSelector[F, H, P, A] =
      StreamSelector.Impl(
        f(historyAndUnbounded),
        whetherCommits,
      )
  }

  private object StreamSelector {
    final case class Impl[F[_], G[_], P[_[_], _], A](
        historyAndUnbounded: G[HistoryAndUnbounded[F, P, A]],
        whetherCommits: WhetherCommits[P],
    )(implicit val F: Async[F], val G: Functor[G])
        extends StreamSelector[F, G, P, A] {
      override def history: G[Stream[F, A]] = historyAndUnbounded.map(_.history)
      override def unbounded: G[P[F, A]] = historyAndUnbounded.map(_.unbounded)
    }
  }

  type SeekAndSelect[F[_], P[_[_], _], A] =
    Seeker[F, StreamSelector[F, Resource[F, *], P, A]]

  private def chunkedSelector[F[_]: Async, G[_], P[_[_], _], A, B](
      batched: StreamSelector[F, G, P, IncomingRecords[A]],
      topical: Topical[A, B],
  ): StreamSelector[F, G, P, A] = {
    implicit val ap: Functor[G] = batched.G
    StreamSelector.Impl(
      batched.historyAndUnbounded.map(
        batched.whetherCommits.chunkHistoryAndUnbounded(topical, _)
      ),
      batched.whetherCommits,
    )
  }

  private final case class ChunkedSubscriber[F[_]: Async](
      val batched: Subscriber[F, IncomingRecords]
  ) extends Subscriber[F, Id] {
    override def whetherCommits = batched.whetherCommits

    override def to[A, B](
        topical: Topical[A, B],
        reset: AutoOffsetReset,
    ): Resource[F, RecordStream[F, A]] =
      batched
        .to(topical, reset)
        .map(whetherCommits.chunk(topical, _))
  }

  sealed trait ConfigStage1 {
    def client(clientId: String): ConfigStage2[Stream]
    def group(groupId: GroupId): ConfigStage2[RecordStream]
    def clientAndGroup(
        clientId: String,
        groupId: GroupId,
    ): ConfigStage2[RecordStream]
  }

  sealed trait ConfigStage2[P[_[_], _]] {
    def autoOffsetResetLatest: ConfigStage2[P]
    def autoOffsetResetEarliest: ConfigStage2[P]
    def untypedExtras(configs: Seq[(String, AnyRef)]): ConfigStage2[P]

    def batched: ConfigStage3[P, IncomingRecords]
    def chunked: ConfigStage3[P, Id]
  }

  sealed trait ConfigStage3[P[_[_], _], G[_]] {
    def assign[F[_]: Async, A](
        topical: Topical[A, ?]
    ): SeekAndSelect[F, P, G[A]]
  }

  private final case class BaseConfigs[P[_[_], _]](
      kafkaBootstrapServers: BootstrapServers,
      schemaRegistryUri: SchemaRegistryUrl,
      clientId: String,
      whetherCommits: WhetherCommits[P],
      extraConfigs: Seq[(String, AnyRef)] = Seq.empty,
      reset: AutoOffsetReset = AutoOffsetReset.none,
  ) extends ConfigStage2[P] {
    def consumerApi[
        F[_]: Async
    ]: Resource[F, ConsumerApi[F, GenericRecord, GenericRecord]] = {
      val configs: List[(String, AnyRef)] =
        whetherCommits.configs ++
        extraConfigs ++
        List(
          kafkaBootstrapServers,
          schemaRegistryUri,
          EnableAutoCommit(false),
          reset,
          IsolationLevel.ReadCommitted,
          ClientId(clientId),
          MetricReporters[ConsumerPrometheusReporter],
        )
      ConsumerApi.Avro.Generic.resource[F](configs: _*)
    }

    override def autoOffsetResetLatest: ConfigStage2[P] =
      copy(reset = AutoOffsetReset.latest)

    override def autoOffsetResetEarliest: ConfigStage2[P] =
      copy(reset = AutoOffsetReset.earliest)

    override def untypedExtras(configs: Seq[(String, AnyRef)]) =
      copy(extraConfigs = configs)

    override val batched: ConfigStage3[P, IncomingRecords] = {
      val configs = this
      new ConfigStage3[P, IncomingRecords] {
        override def assign[F[_]: Async, A](
            topical: Topical[A, ?]
        ) = Batched.assignAndSeek(configs, topical)
      }
    }

    override val chunked: ConfigStage3[P, Id] =
      new ConfigStage3[P, Id] {
        override def assign[F[_]: Async, A](
            topical: Topical[A, ?]
        ) =
          Seeker.functor.map(batched.assign(topical))(
            chunkedSelector(
              _,
              topical,
            )
          )
      }
  }

  def configure(
      kafkaBootstrapServers: BootstrapServers,
      schemaRegistryUri: SchemaRegistryUrl,
  ): ConfigStage1 =
    new ConfigStage1 {
      override def client(clientId: String): ConfigStage2[Stream] =
        BaseConfigs(
          kafkaBootstrapServers,
          schemaRegistryUri,
          clientId,
          WhetherCommits.No,
        )

      override def group(groupId: GroupId): ConfigStage2[RecordStream] =
        BaseConfigs(
          kafkaBootstrapServers,
          schemaRegistryUri,
          groupId.id,
          WhetherCommits.May(groupId),
        )

      override def clientAndGroup(
          clientId: String,
          groupId: GroupId,
      ): ConfigStage2[RecordStream] =
        BaseConfigs(
          kafkaBootstrapServers,
          schemaRegistryUri,
          clientId,
          WhetherCommits.May(groupId),
        )
    }

  def subscribe[F[_]: Async](
      kafkaBootstrapServers: BootstrapServers,
      schemaRegistryUri: SchemaRegistryUrl,
      clientId: String,
      groupId: GroupId,
      extraConfigs: (String, AnyRef)*
  ): Subscriber[F, Id] =
    new ChunkedSubscriber(
      Batched.SubscriberImpl(
        BaseConfigs(
          kafkaBootstrapServers,
          schemaRegistryUri,
          clientId,
          WhetherCommits.May(groupId),
          extraConfigs,
        )
      )
    )

  def subscribe[F[_]: Async](
      kafkaBootstrapServers: BootstrapServers,
      schemaRegistryUri: SchemaRegistryUrl,
      groupId: GroupId,
      extraConfigs: (String, AnyRef)*
  ): Subscriber[F, Id] =
    subscribe(
      kafkaBootstrapServers,
      schemaRegistryUri,
      groupId.id,
      groupId,
      extraConfigs: _*
    )

  private def ephemeralTopicsSeekToEnd[F[_]: Monad](
      consumer: ConsumerApi[F, GenericRecord, GenericRecord]
  ): AschematicTopic => F[Unit] =
    topic =>
      topic.purpose.contentType match {
        case TopicContentType.Ephemera =>
          consumer.partitionQueries
            .partitionsFor(topic.name.show)
            .flatMap(infos => consumer.seekToEnd(infos.map(_.toTopicPartition)))
        case _ => Applicative[F].unit
      }

  private val pollTimeout: FiniteDuration = 1.second

  object Batched {
    type Incoming[F[_], K, V] = Batched[F, IncomingRecord[K, V]]

    private def parseBatch[F[_]: ApplicativeThrow, A, B](
        topical: Topical[A, B]
    ): ConsumerRecords[GenericRecord, GenericRecord] => F[IncomingRecords[A]] =
      IncomingRecords.parseWith(_, topical.parse).liftTo[F]

    private def recordStream[F[_]: Async, A, B](
        consumer: ConsumerApi[F, GenericRecord, GenericRecord],
        topical: Topical[A, B],
    ): RecordStream[F, IncomingRecords[A]] =
      new Impl[F, IncomingRecords[A]](consumer) {
        override protected def nextOffsets(x: IncomingRecords[A]) =
          x.nextOffsets
        override def records: Stream[F, IncomingRecords[A]] =
          consumer
            .recordsStream(pollTimeout)
            .prefetch
            .evalMap(parseBatch(topical))
      }

    private[RecordStream] case class SubscriberImpl[F[_]: Async](
        baseConfigs: BaseConfigs[RecordStream]
    ) extends Subscriber[F, IncomingRecords] {
      override def whetherCommits = baseConfigs.whetherCommits

      override def to[A, B](
          topical: Topical[A, B],
          reset: AutoOffsetReset,
      ): Resource[F, RecordStream[F, IncomingRecords[A]]] =
        baseConfigs.copy(reset = reset).consumerApi.evalMap { consumer =>
          consumer
            .subscribe(topical.names.map(_.show).toList)
            .as(recordStream(consumer, topical))
        }
    }

    private[RecordStream] type NeedsConsumer[F[_], A] =
      Function[ConsumerApi[F, GenericRecord, GenericRecord], A]

<<<<<<< HEAD
    private[RecordStream] def streamSelectorViaConsumer[F[_]: Async, P[_[_], _], A](
=======
    private[RecordStream] def streamSelectorViaConsumer[F[_]: Async, P[
        _[_],
        _,
    ], A](
>>>>>>> 48f23050
        whetherCommits: WhetherCommits[P],
        topical: Topical[A, ?],
    ): StreamSelector[F, NeedsConsumer[F, *], P, IncomingRecords[A]] = {
      val history: NeedsConsumer[F, Stream[F, IncomingRecords[A]]] =
        _.recordsThroughAssignmentLastOffsetsOrZeros(
          pollTimeout,
          10,
          commitMarkerAdjustment = true,
        ).prefetch
          .evalMap(parseBatch(topical))
      val unbounded: NeedsConsumer[F, P[F, IncomingRecords[A]]] =
        c => whetherCommits.extrude(recordStream(c, topical))
      val hAndU = history
        .product(unbounded)
        .map(hAndU => whetherCommits.historyAndUnbounded(hAndU._1, hAndU._2))
      StreamSelector.Impl(hAndU, whetherCommits)
    }

    private def assign[F[_]: Monad, A, B](
        consumer: ConsumerApi[F, GenericRecord, GenericRecord],
        topical: Topical[A, B],
        seekToF: Kleisli[F, PartitionQueries[F], SeekTo],
    ): F[Unit] =
      for {
        seekTo <- seekToF(consumer.partitionQueries)
        () <- consumer.assignAndSeek(topical.names.map(_.show).toList, seekTo)
        // By definition, no need to ever read old ephemera.
        () <- topical.aschematic.traverse_(ephemeralTopicsSeekToEnd(consumer))
      } yield ()

    private[RecordStream] def assignAndSeek[F[_]: Async, P[_[_], _], X](
        baseConfigs: BaseConfigs[P],
        topical: Topical[X, ?],
    ): SeekAndSelect[F, P, IncomingRecords[X]] =
      Seeker.Impl { (seekToF: Kleisli[F, PartitionQueries[F], SeekTo]) =>
        streamSelectorViaConsumer(baseConfigs.whetherCommits, topical).mapK(
          new ~>[NeedsConsumer[F, *], Resource[F, *]] {
            override def apply[A](fa: NeedsConsumer[F, A]): Resource[F, A] =
              baseConfigs.consumerApi[F].evalMap { consumer =>
                assign(consumer, topical, seekToF)
                  .as(fa(consumer))
              }
          }
        )
      }

    def subscribe[F[_]: Async](
        kafkaBootstrapServers: BootstrapServers,
        schemaRegistryUri: SchemaRegistryUrl,
        groupId: GroupId,
    ): Subscriber[F, IncomingRecords] =
      SubscriberImpl(
        BaseConfigs(
          kafkaBootstrapServers,
          schemaRegistryUri,
          groupId.id,
          WhetherCommits.May(groupId),
        )
      )

    def subscribe[F[_]: Async](
        kafkaBootstrapServers: BootstrapServers,
        schemaRegistryUri: SchemaRegistryUrl,
        clientId: String,
        groupId: GroupId,
    ): Subscriber[F, IncomingRecords] =
      SubscriberImpl(
        BaseConfigs(
          kafkaBootstrapServers,
          schemaRegistryUri,
          clientId,
          WhetherCommits.May(groupId),
        )
      )
  }
}<|MERGE_RESOLUTION|>--- conflicted
+++ resolved
@@ -161,13 +161,8 @@
 
     final def chunkHistoryAndUnbounded[F[_]: Async, A](
         topical: Topical[A, ?],
-<<<<<<< HEAD
-        streams: HistoryAndUnbounded[F, P, IncomingRecords[A]]
+        streams: HistoryAndUnbounded[F, P, IncomingRecords[A]],
     ): HistoryAndUnbounded[F, P, A] =
-=======
-        streams: HistoryAndUnbounded[F, P, IncomingRecords[A]],
-    ): HistoryAndUnbounded[F, P, A] = {
->>>>>>> 48f23050
       historyAndUnbounded(
         streams.history.flatMap(chunked),
         chunk(topical, streams.unbounded),
@@ -547,14 +542,10 @@
     private[RecordStream] type NeedsConsumer[F[_], A] =
       Function[ConsumerApi[F, GenericRecord, GenericRecord], A]
 
-<<<<<<< HEAD
-    private[RecordStream] def streamSelectorViaConsumer[F[_]: Async, P[_[_], _], A](
-=======
     private[RecordStream] def streamSelectorViaConsumer[F[_]: Async, P[
         _[_],
         _,
     ], A](
->>>>>>> 48f23050
         whetherCommits: WhetherCommits[P],
         topical: Topical[A, ?],
     ): StreamSelector[F, NeedsConsumer[F, *], P, IncomingRecords[A]] = {
