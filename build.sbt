--- conflicted
+++ resolved
@@ -20,15 +20,9 @@
   val scalacheck = "1.15.4"
   val scalacheckEffect = "0.6.0"
   val scalacheckMagnolia = "0.6.0"
-<<<<<<< HEAD
-  val scalatest = "3.2.3"
-  val scalatestPlus = "3.2.3.0"
-  val simpleClient = "0.10.0"
-=======
   val munit = "0.7.25"
   val munitCE3 = "1.0.2"
   val simpleClient = "0.9.0"
->>>>>>> 6aacac74
 }
 
 lazy val kafka4s = project
