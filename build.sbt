--- conflicted
+++ resolved
@@ -21,13 +21,9 @@
   val scalacheckEffect = "0.6.0"
   val scalacheckMagnolia = "0.6.0"
   val munit = "0.7.25"
-<<<<<<< HEAD
-  val munitCE3 = "1.0.3"
-=======
   val munitCE3 = "1.0.2"
   val scalatest = "3.2.8"
   val scalatestPlus = "3.2.3.0"
->>>>>>> 361a01f0
   val simpleClient = "0.9.0"
 }
 
