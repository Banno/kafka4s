--- conflicted
+++ resolved
@@ -9,13 +9,8 @@
   val confluent = "5.4.3"
   val curator = "5.1.0"
   val discipline = "2.0.1"
-<<<<<<< HEAD
-  val fs2 = "2.4.5"
+  val fs2 = "2.4.6"
   val github4s = "0.27.1"
-=======
-  val fs2 = "2.4.6"
-  val github4s = "0.25.0"
->>>>>>> 69333956
   val junit = "4.13"
   val kafka = "2.6.0"
   val kindProjector = "0.11.2"
