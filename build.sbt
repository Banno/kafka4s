Global / onChangedBuildSource := ReloadOnSourceChanges

val V = new {
  val scala_2_13 = "2.13.3"
  val scala_2_12 = "2.12.11"
  val avro4s = "3.1.0"
  val betterMonadicFor = "0.3.1"
  val cats = "2.2.0"
  val confluent = "5.4.1"
  val curator = "5.1.0"
  val discipline = "2.0.1"
  val fs2 = "2.4.5"
  val github4s = "0.25.0"
  val junit = "4.13"
  val kafka = "2.6.0"
  val kindProjector = "0.11.0"
  val log4cats = "1.1.1"
  val log4j = "1.7.30"
  val logback = "1.2.3"
  val scalacheck = "1.14.3"
<<<<<<< HEAD
  val scalacheckMagnolia = "0.5.1"
  val scalatest = "3.2.2"
=======
  val scalacheckMagnolia = "0.4.0"
  val scalatest = "3.2.3"
>>>>>>> 8ed98d13
  val scalatestPlus = "3.1.0.0-RC2"
  val simpleClient = "0.9.0"
}

lazy val kafka4s = project
  .in(file("."))
  .settings(scalaVersion := V.scala_2_12)
  .settings(publish / skip := true)
  .disablePlugins(MimaPlugin)
  .aggregate(core, examples, docs)

lazy val core = project
  .settings(commonSettings)
  .settings(
    name := "kafka4s",
    mimaBinaryIssueFilters ++= {
      import com.typesafe.tools.mima.core._
      import com.typesafe.tools.mima.core.ProblemFilters._
      Seq()
    },
    scalacOptions --= Seq(
      "-Wunused:imports",
      "-Ywarn-unused:imports",
    ),
  )
  .settings(
    libraryDependencies ++= Seq(
      "org.scala-lang.modules" %% "scala-collection-compat" % "2.2.0",
      "org.apache.curator" % "curator-test" % V.curator % "test",
      ("org.apache.kafka" %% "kafka" % V.kafka % "test").classifier("test"),
      ("org.apache.kafka" % "kafka-clients" % V.kafka % "test").classifier("test"),
      ("org.apache.kafka" % "kafka-streams" % V.kafka % "test").classifier("test"),
      ("org.apache.kafka" % "kafka-streams-test-utils" % V.kafka % "test"),
      "ch.qos.logback" % "logback-classic" % V.logback % "test",
      "org.slf4j" % "log4j-over-slf4j" % V.log4j % "test",
      "org.scalacheck" %% "scalacheck" % V.scalacheck % "test",
      "org.scalatest" %% "scalatest" % V.scalatest % "test",
      "org.scalatestplus" %% "scalatestplus-scalacheck" % V.scalatestPlus % "test",
      "com.github.chocpanda" %% "scalacheck-magnolia" % V.scalacheckMagnolia % "test",
      "org.typelevel" %% "cats-laws" % V.cats % "test",
      "org.typelevel" %% "discipline-scalatest" % V.discipline % "test",
    )
  )

lazy val examples = project
  .settings(publish / skip := true)
  .settings(commonSettings)
  .settings(libraryDependencies += "dev.zio" %% "zio-interop-cats" % "2.1.4.0")
  .disablePlugins(MimaPlugin)
  .dependsOn(core)

lazy val docs = project
  .settings(publish / skip := true)
  .disablePlugins(MimaPlugin)
  .enablePlugins(MicrositesPlugin)
  .enablePlugins(TutPlugin)
  .settings(commonSettings)
  .dependsOn(core)
  .settings {
    import microsites._
    Seq(
      micrositeName := "kafka4s",
      micrositeDescription := "Functional programming with Kafka and Scala",
      micrositeAuthor := "Jack Henry & Associates, Inc.®",
      micrositeGithubOwner := "Banno",
      micrositeGithubRepo := "kafka4s",
      micrositeTwitter := "@kafka4s",
      micrositeBaseUrl := "/kafka4s",
      micrositeDocumentationUrl := "/kafka4s/docs",
      micrositeFooterText := None,
      micrositeHighlightTheme := "atom-one-light",
      micrositePalette := Map(
        "brand-primary" -> "#3e5b95",
        "brand-secondary" -> "#294066",
        "brand-tertiary" -> "#2d5799",
        "gray-dark" -> "#49494B",
        "gray" -> "#7B7B7E",
        "gray-light" -> "#E5E5E6",
        "gray-lighter" -> "#F4F3F4",
        "white-color" -> "#FFFFFF",
      ),
      fork in tut := true,
      scalacOptions in Tut --= Seq(
        "-Xfatal-warnings",
        "-Ywarn-unused-import",
        "-Ywarn-numeric-widen",
        "-Ywarn-dead-code",
        "-Ywarn-unused:imports",
        "-Xlint:-missing-interpolator,_",
      ),
      libraryDependencies += "com.47deg" %% "github4s" % V.github4s,
      micrositePushSiteWith := GitHub4s,
      micrositeGithubToken := sys.env.get("GITHUB_TOKEN"),
      micrositeExtraMdFiles := Map(
        file("CHANGELOG.md") -> ExtraMdFileConfig(
          "changelog.md",
          "page",
          Map("title" -> "changelog", "section" -> "changelog", "position" -> "100"),
        ),
        file("CODE_OF_CONDUCT.md") -> ExtraMdFileConfig(
          "code-of-conduct.md",
          "page",
          Map("title" -> "code of conduct", "section" -> "code of conduct", "position" -> "101"),
        ),
        file("LICENSE") -> ExtraMdFileConfig(
          "license.md",
          "page",
          Map("title" -> "license", "section" -> "license", "position" -> "102"),
        ),
      ),
    )
  }

lazy val commonSettings = Seq(
  scalaVersion := V.scala_2_12,
  crossScalaVersions := Seq(scalaVersion.value, V.scala_2_13),
  resolvers += "confluent".at("https://packages.confluent.io/maven/"),
  addCompilerPlugin(
    ("org.typelevel" %% "kind-projector" % V.kindProjector).cross(CrossVersion.full),
  ),
  addCompilerPlugin("com.olegpy" %% "better-monadic-for" % V.betterMonadicFor),
  libraryDependencies ++= Seq(
    "co.fs2" %% "fs2-core" % V.fs2,
    "org.apache.kafka" % "kafka-clients" % V.kafka,
    "io.confluent" % "kafka-avro-serializer" % V.confluent,
    "com.sksamuel.avro4s" %% "avro4s-core" % V.avro4s,
    "io.prometheus" % "simpleclient" % V.simpleClient,
    "io.chrisdavenport" %% "log4cats-slf4j" % V.log4cats,
  ),
  sourceGenerators in Test += (avroScalaGenerate in Test).taskValue,
  watchSources ++= ((avroSourceDirectories in Test).value ** "*.avdl").get,
  testOptions in Test += Tests.Argument(TestFrameworks.ScalaTest, "-oS"),
)

lazy val contributors = Seq(
  "amohrland" -> "Andrew Mohrland",
  "zcox" -> "Zach Cox",
)

inThisBuild(
  List(
    organization := "com.banno",
    developers := {
      for {
        (username, name) <- contributors
      } yield {
        Developer(username, name, "", url(s"http://github.com/$username"))
      },
    }.toList,
    scalacOptions ++= Seq(
      "-language:postfixOps",
      "-Xlog-free-terms",
      "-Xlog-free-types",
    ),
    pomIncludeRepository := { _ =>
      false
    },
    organizationName := "Jack Henry & Associates, Inc.®",
    startYear := Some(2019),
    licenses += ("Apache-2.0", new URL("https://www.apache.org/licenses/LICENSE-2.0.txt")),
    homepage := Some(url("https://github.com/banno/kafka4s")),
  ),
)

addCommandAlias("fmt", "scalafmtSbt;scalafmtAll;")
addCommandAlias("fmtck", "scalafmtSbtCheck;scalafmtCheckAll;")<|MERGE_RESOLUTION|>--- conflicted
+++ resolved
@@ -18,13 +18,8 @@
   val log4j = "1.7.30"
   val logback = "1.2.3"
   val scalacheck = "1.14.3"
-<<<<<<< HEAD
-  val scalacheckMagnolia = "0.5.1"
-  val scalatest = "3.2.2"
-=======
   val scalacheckMagnolia = "0.4.0"
   val scalatest = "3.2.3"
->>>>>>> 8ed98d13
   val scalatestPlus = "3.1.0.0-RC2"
   val simpleClient = "0.9.0"
 }
