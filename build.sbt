--- conflicted
+++ resolved
@@ -12,11 +12,7 @@
   val fs2 = "2.4.2"
   val github4s = "0.25.0"
   val junit = "4.13"
-<<<<<<< HEAD
-  val kafka = "2.6.0"
-=======
   val kafka = "2.5.1"
->>>>>>> 0970444e
   val kindProjector = "0.11.0"
   val log4cats = "1.1.1"
   val log4j = "1.7.30"
