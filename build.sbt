Global / onChangedBuildSource := ReloadOnSourceChanges

val V = new {
  val scalaVersion = "2.13.6"
  val crossScalaVersions = List()
  val avro4s = "3.1.0"
  val betterMonadicFor = "0.3.1"
  val cats = "2.6.0"
<<<<<<< HEAD
  val catsEffect = "3.1.0"
  val confluent = "6.1.1"
=======
  val catsEffect = "3.1.1"
  val confluent = "6.0.2"
>>>>>>> 5779d158
  val curator = "5.1.0"
  val disciplineMunit = "1.0.9"
  val fs2 = "3.0.2"
  val junit = "4.13"
  val kafka = "2.7.0"
  val kindProjector = "0.13.0"
  val log4cats = "2.1.1"
  val log4j = "1.7.30"
  val logback = "1.2.3"
  val scalacheck = "1.15.4"
  val scalacheckEffect = "0.6.0"
  val scalacheckMagnolia = "0.6.0"
  val munit = "0.7.25"
  val munitCE3 = "1.0.2"
  val simpleClient = "0.9.0"
}

lazy val kafka4s = project
  .in(file("."))
  .settings(scalaVersion := V.scalaVersion)
  .disablePlugins(MimaPlugin)
  .enablePlugins(NoPublishPlugin)
  .aggregate(core, examples, site)

lazy val core = project
  .in(file("core"))
  .settings(commonSettings)
  .settings(
    name := "kafka4s",
    mimaBinaryIssueFilters ++= {
      import com.typesafe.tools.mima.core._
      import com.typesafe.tools.mima.core.ProblemFilters._
      Seq()
    },
  )
  .settings(
    testFrameworks += new TestFramework("munit.Framework"),
    libraryDependencies ++= Seq(
      "org.apache.curator" % "curator-test" % V.curator % "test",
      ("org.apache.kafka" %% "kafka" % V.kafka % "test").classifier("test"),
      ("org.apache.kafka" % "kafka-clients" % V.kafka % "test").classifier("test"),
      ("org.apache.kafka" % "kafka-streams" % V.kafka % "test").classifier("test"),
      ("org.apache.kafka" % "kafka-streams-test-utils" % V.kafka % "test"),
      "ch.qos.logback" % "logback-classic" % V.logback % "test",
      "org.slf4j" % "log4j-over-slf4j" % V.log4j % "test",
      "org.scalacheck" %% "scalacheck" % V.scalacheck % "test",
      "org.scalameta" %% "munit" % V.munit % "test",
      "org.scalameta" %% "munit-scalacheck" % V.munit % "test",
      "org.typelevel" %% "scalacheck-effect-munit" % V.scalacheckEffect,
      "org.typelevel" %% "munit-cats-effect-3" % V.munitCE3 % "test",
      "com.github.chocpanda" %% "scalacheck-magnolia" % V.scalacheckMagnolia % "test",
      "org.typelevel" %% "cats-effect" % V.catsEffect,
      "org.typelevel" %% "cats-laws" % V.cats % "test",
      "org.typelevel" %% "discipline-munit" % V.disciplineMunit % "test",
    )
  )

lazy val examples = project
  .enablePlugins(NoPublishPlugin)
  .settings(commonSettings)
  .settings(libraryDependencies += "dev.zio" %% "zio-interop-cats" % "3.0.2.0")
  .disablePlugins(MimaPlugin)
  .dependsOn(core)

lazy val site = project
  .in(file("site"))
  .disablePlugins(MimaPlugin)
  .enablePlugins(MicrositesPlugin)
  .enablePlugins(MdocPlugin)
  .enablePlugins(NoPublishPlugin)
  .settings(commonSettings)
  .dependsOn(core)
  .settings {
    import microsites._
    Seq(
      micrositeName := "kafka4s",
      micrositeDescription := "Functional programming with Kafka and Scala",
      micrositeAuthor := "Jack Henry & Associates, Inc.®",
      micrositeGithubOwner := "Banno",
      micrositeGithubRepo := "kafka4s",
      micrositeTwitter := "@kafka4s",
      micrositeBaseUrl := "/kafka4s",
      micrositeDocumentationUrl := "/kafka4s/docs",
      micrositeFooterText := None,
      micrositeHighlightTheme := "atom-one-light",
      micrositePalette := Map(
        "brand-primary" -> "#3e5b95",
        "brand-secondary" -> "#294066",
        "brand-tertiary" -> "#2d5799",
        "gray-dark" -> "#49494B",
        "gray" -> "#7B7B7E",
        "gray-light" -> "#E5E5E6",
        "gray-lighter" -> "#F4F3F4",
        "white-color" -> "#FFFFFF",
      ),
      scalacOptions += "-Wconf:cat=deprecation:i",
      mdocExtraArguments += "--no-link-hygiene",
      micrositePushSiteWith := GitHub4s,
      micrositeGithubToken := sys.env.get("GITHUB_TOKEN"),
      micrositeExtraMdFiles := Map(
        file("CHANGELOG.md") -> ExtraMdFileConfig(
          "changelog.md",
          "page",
          Map("title" -> "changelog", "section" -> "changelog", "position" -> "100"),
        ),
        file("CODE_OF_CONDUCT.md") -> ExtraMdFileConfig(
          "code-of-conduct.md",
          "page",
          Map("title" -> "code of conduct", "section" -> "code of conduct", "position" -> "101"),
        ),
        file("LICENSE") -> ExtraMdFileConfig(
          "license.md",
          "page",
          Map("title" -> "license", "section" -> "license", "position" -> "102"),
        ),
      ),
    )
  }

lazy val commonSettings = Seq(
  scalaVersion := V.scalaVersion,
  crossScalaVersions := V.crossScalaVersions,
  resolvers += "confluent".at("https://packages.confluent.io/maven/"),
  addCompilerPlugin(
    ("org.typelevel" %% "kind-projector" % V.kindProjector).cross(CrossVersion.full),
  ),
  addCompilerPlugin("com.olegpy" %% "better-monadic-for" % V.betterMonadicFor),
  libraryDependencies ++= Seq(
    "co.fs2" %% "fs2-core" % V.fs2,
    "org.apache.kafka" % "kafka-clients" % V.kafka,
    "io.confluent" % "kafka-avro-serializer" % V.confluent,
    "com.sksamuel.avro4s" %% "avro4s-core" % V.avro4s,
    "io.prometheus" % "simpleclient" % V.simpleClient,
    "org.typelevel" %% "log4cats-slf4j" % V.log4cats,
  ),
  Test / sourceGenerators += (Test / avroScalaGenerate).taskValue,
  watchSources ++= ((Test / avroSourceDirectories).value ** "*.avdl").get,
)

lazy val contributors = Seq(
  "amohrland" -> "Andrew Mohrland",
  "zcox" -> "Zach Cox",
  "kazark" -> "Keith Pinson",
)

inThisBuild(
  List(
    organization := "com.banno",
    developers := {
      for {
        (username, name) <- contributors
      } yield {
        Developer(username, name, "", url(s"http://github.com/$username"))
      },
    }.toList,
    scalacOptions ++= Seq(
      "-language:postfixOps",
      "-Xlog-free-terms",
      "-Xlog-free-types",
    ),
    pomIncludeRepository := { _ =>
      false
    },
    organizationName := "Jack Henry & Associates, Inc.®",
    startYear := Some(2019),
    licenses += ("Apache-2.0", new URL("https://www.apache.org/licenses/LICENSE-2.0.txt")),
    homepage := Some(url("https://github.com/banno/kafka4s")),
  ),
)

addCommandAlias("fmt", "scalafmtSbt;scalafmtAll;")
addCommandAlias("fmtck", "scalafmtSbtCheck;scalafmtCheckAll;")<|MERGE_RESOLUTION|>--- conflicted
+++ resolved
@@ -6,13 +6,8 @@
   val avro4s = "3.1.0"
   val betterMonadicFor = "0.3.1"
   val cats = "2.6.0"
-<<<<<<< HEAD
-  val catsEffect = "3.1.0"
-  val confluent = "6.1.1"
-=======
   val catsEffect = "3.1.1"
   val confluent = "6.0.2"
->>>>>>> 5779d158
   val curator = "5.1.0"
   val disciplineMunit = "1.0.9"
   val fs2 = "3.0.2"
