Global / onChangedBuildSource := ReloadOnSourceChanges

val V = new {
  val scala_3_0 = "3.0.0-RC1"
  val scala_2_13 = "2.13.5"
  val scala_2_12 = "2.12.13"
  val scalaVersion :: crossScalaVersions = List(scala_3_0, scala_2_13, scala_2_12)
  val avro4s = "3.1.0"
  val betterMonadicFor = "0.3.1"
  val cats = "2.5.0"
  val confluent = "6.0.2"
  val curator = "5.1.0"
<<<<<<< HEAD
  val discipline = "2.1.2"
  val fs2 = "2.5.4"
  val github4s = "0.28.2"
=======
  val discipline = "2.1.3"
  val fs2 = "2.5.3"
  val github4s = "0.28.3"
>>>>>>> 98ad0848
  val junit = "4.13"
  val kafka = "2.7.0"
  val kindProjector = "0.11.3"
  val log4cats = "1.1.1"
  val log4j = "1.7.30"
  val logback = "1.2.3"
  val scalacheck = "1.15.3"
  val scalacheckMagnolia = "0.6.0"
  val scalatest = "3.2.7"
  val scalatestPlus = "3.2.3.0"
  val simpleClient = "0.9.0"
}

lazy val kafka4s = project
  .in(file("."))
  .settings(scalaVersion := V.scalaVersion)
  .disablePlugins(MimaPlugin)
  .enablePlugins(NoPublishPlugin)
  .aggregate(core, examples, site)

lazy val core = project
  .in(file("core"))
  .settings(commonSettings)
  .settings(
    name := "kafka4s",
    mimaBinaryIssueFilters ++= {
      import com.typesafe.tools.mima.core._
      import com.typesafe.tools.mima.core.ProblemFilters._
      Seq()
    },
    scalacOptions --= Seq(
      "-Wunused:imports",
      "-Ywarn-unused:imports",
    ),
  )
  .settings(
    libraryDependencies ++= Seq(
      "org.scala-lang.modules" %% "scala-collection-compat" % "2.4.3",
      "org.apache.curator" % "curator-test" % V.curator % "test",
      ("org.apache.kafka" %% "kafka" % V.kafka % "test").classifier("test"),
      ("org.apache.kafka" % "kafka-clients" % V.kafka % "test").classifier("test"),
      ("org.apache.kafka" % "kafka-streams" % V.kafka % "test").classifier("test"),
      ("org.apache.kafka" % "kafka-streams-test-utils" % V.kafka % "test"),
      "ch.qos.logback" % "logback-classic" % V.logback % "test",
      "org.slf4j" % "log4j-over-slf4j" % V.log4j % "test",
      "org.scalacheck" %% "scalacheck" % V.scalacheck % "test",
      "org.scalatest" %% "scalatest" % V.scalatest % "test",
      "org.scalatestplus" %% "scalacheck-1-15" % "3.2.7.0" % Test,
      "com.github.chocpanda" %% "scalacheck-magnolia" % V.scalacheckMagnolia % "test",
      "org.typelevel" %% "cats-laws" % V.cats % "test",
      "org.typelevel" %% "discipline-scalatest" % V.discipline % "test",
    )
  )

lazy val examples = project
  .enablePlugins(NoPublishPlugin)
  .settings(commonSettings)
  .settings(libraryDependencies += "dev.zio" %% "zio-interop-cats" % "2.4.0.0")
  .disablePlugins(MimaPlugin)
  .dependsOn(core)

lazy val site = project
  .in(file("site"))
  .disablePlugins(MimaPlugin)
  .enablePlugins(MicrositesPlugin)
  .enablePlugins(MdocPlugin)
  .enablePlugins(NoPublishPlugin)
  .settings(commonSettings)
  .dependsOn(core)
  .settings {
    import microsites._
    Seq(
      micrositeName := "kafka4s",
      micrositeDescription := "Functional programming with Kafka and Scala",
      micrositeAuthor := "Jack Henry & Associates, Inc.®",
      micrositeGithubOwner := "Banno",
      micrositeGithubRepo := "kafka4s",
      micrositeTwitter := "@kafka4s",
      micrositeBaseUrl := "/kafka4s",
      micrositeDocumentationUrl := "/kafka4s/docs",
      micrositeFooterText := None,
      micrositeHighlightTheme := "atom-one-light",
      micrositePalette := Map(
        "brand-primary" -> "#3e5b95",
        "brand-secondary" -> "#294066",
        "brand-tertiary" -> "#2d5799",
        "gray-dark" -> "#49494B",
        "gray" -> "#7B7B7E",
        "gray-light" -> "#E5E5E6",
        "gray-lighter" -> "#F4F3F4",
        "white-color" -> "#FFFFFF",
      ),
      libraryDependencies += "com.47deg" %% "github4s" % V.github4s,
      micrositePushSiteWith := GitHub4s,
      micrositeGithubToken := sys.env.get("GITHUB_TOKEN"),
      micrositeExtraMdFiles := Map(
        file("CHANGELOG.md") -> ExtraMdFileConfig(
          "changelog.md",
          "page",
          Map("title" -> "changelog", "section" -> "changelog", "position" -> "100"),
        ),
        file("CODE_OF_CONDUCT.md") -> ExtraMdFileConfig(
          "code-of-conduct.md",
          "page",
          Map("title" -> "code of conduct", "section" -> "code of conduct", "position" -> "101"),
        ),
        file("LICENSE") -> ExtraMdFileConfig(
          "license.md",
          "page",
          Map("title" -> "license", "section" -> "license", "position" -> "102"),
        ),
      ),
    )
  }

lazy val commonSettings = Seq(
  scalaVersion := V.scalaVersion,
  crossScalaVersions := V.crossScalaVersions,
  resolvers += "confluent".at("https://packages.confluent.io/maven/"),
  addCompilerPlugin(
    ("org.typelevel" %% "kind-projector" % V.kindProjector).cross(CrossVersion.full),
  ),
  addCompilerPlugin("com.olegpy" %% "better-monadic-for" % V.betterMonadicFor),
  libraryDependencies ++= Seq(
    "co.fs2" %% "fs2-core" % V.fs2,
    "org.apache.kafka" % "kafka-clients" % V.kafka,
    "io.confluent" % "kafka-avro-serializer" % V.confluent,
    "com.sksamuel.avro4s" %% "avro4s-core" % V.avro4s,
    "io.prometheus" % "simpleclient" % V.simpleClient,
    "io.chrisdavenport" %% "log4cats-slf4j" % V.log4cats,
  ),
  sourceGenerators in Test += (avroScalaGenerate in Test).taskValue,
  watchSources ++= ((avroSourceDirectories in Test).value ** "*.avdl").get,
  testOptions in Test += Tests.Argument(TestFrameworks.ScalaTest, "-oS"),
)

lazy val contributors = Seq(
  "amohrland" -> "Andrew Mohrland",
  "zcox" -> "Zach Cox",
)

inThisBuild(
  List(
    organization := "com.banno",
    developers := {
      for {
        (username, name) <- contributors
      } yield {
        Developer(username, name, "", url(s"http://github.com/$username"))
      },
    }.toList,
    scalacOptions ++= Seq(
      "-language:postfixOps",
      "-Xlog-free-terms",
      "-Xlog-free-types",
    ),
    pomIncludeRepository := { _ =>
      false
    },
    organizationName := "Jack Henry & Associates, Inc.®",
    startYear := Some(2019),
    licenses += ("Apache-2.0", new URL("https://www.apache.org/licenses/LICENSE-2.0.txt")),
    homepage := Some(url("https://github.com/banno/kafka4s")),
  ),
)

addCommandAlias("fmt", "scalafmtSbt;scalafmtAll;")
addCommandAlias("fmtck", "scalafmtSbtCheck;scalafmtCheckAll;")<|MERGE_RESOLUTION|>--- conflicted
+++ resolved
@@ -10,15 +10,9 @@
   val cats = "2.5.0"
   val confluent = "6.0.2"
   val curator = "5.1.0"
-<<<<<<< HEAD
-  val discipline = "2.1.2"
-  val fs2 = "2.5.4"
-  val github4s = "0.28.2"
-=======
   val discipline = "2.1.3"
   val fs2 = "2.5.3"
   val github4s = "0.28.3"
->>>>>>> 98ad0848
   val junit = "4.13"
   val kafka = "2.7.0"
   val kindProjector = "0.11.3"
