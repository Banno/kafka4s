Global / onChangedBuildSource := ReloadOnSourceChanges

val V = new {
  val scalaVersion = "2.13.6"
  val crossScalaVersions = List()
  val avro4s = "3.1.0"
  val betterMonadicFor = "0.3.1"
  val cats = "2.6.1"
  val catsEffect = "3.2.0"
  val confluent = "6.0.3"
  val curator = "5.2.0"
  val disciplineMunit = "1.0.9"
  val epimetheus = "0.5.0-M1"
  val fs2 = "3.0.6"
  val junit = "4.13"
  val kafka = "2.7.0"
  val kindProjector = "0.13.0"
  val log4cats = "2.1.1"
<<<<<<< HEAD
  val log4j = "1.7.32"
  val logback = "1.2.4"
=======
  val log4j = "1.7.31"
  val logback = "1.2.5"
>>>>>>> 0ab4989a
  val scalacheck = "1.15.4"
  val scalacheckEffect = "0.6.0"
  val scalacheckMagnolia = "0.6.0"
  val munit = "0.7.27"
  val munitCE3 = "1.0.5"
  val scalatest = "3.2.9"
  val scalatestPlus = "3.2.3.0"
  val simpleClient = "0.11.0"
}

lazy val kafka4s = project
  .in(file("."))
  .settings(scalaVersion := V.scalaVersion)
  .disablePlugins(MimaPlugin)
  .enablePlugins(NoPublishPlugin)
  .aggregate(core, examples, site)

lazy val core = project
  .in(file("core"))
  .settings(commonSettings)
  .settings(
    name := "kafka4s",
    mimaBinaryIssueFilters ++= {
      import com.typesafe.tools.mima.core._
      import com.typesafe.tools.mima.core.ProblemFilters._
      Seq()
    },
  )
  .settings(
    testFrameworks += new TestFramework("munit.Framework"),
    libraryDependencies ++= Seq(
      "org.apache.curator" % "curator-test" % V.curator % "test",
      ("org.apache.kafka" %% "kafka" % V.kafka % "test").classifier("test"),
      ("org.apache.kafka" % "kafka-clients" % V.kafka % "test").classifier("test"),
      ("org.apache.kafka" % "kafka-streams" % V.kafka % "test").classifier("test"),
      ("org.apache.kafka" % "kafka-streams-test-utils" % V.kafka % "test"),
      "ch.qos.logback" % "logback-classic" % V.logback % "test",
      "org.slf4j" % "log4j-over-slf4j" % V.log4j % "test",
      "org.scalacheck" %% "scalacheck" % V.scalacheck % "test",
      "org.scalameta" %% "munit" % V.munit % "test",
      "org.scalameta" %% "munit-scalacheck" % V.munit % "test",
      "org.typelevel" %% "scalacheck-effect-munit" % V.scalacheckEffect,
      "org.typelevel" %% "munit-cats-effect-3" % V.munitCE3 % "test",
      "org.scalatest" %% "scalatest" % V.scalatest % "test",
      "org.scalatestplus" %% "scalacheck-1-15" % "3.2.8.0" % Test,
      "com.github.chocpanda" %% "scalacheck-magnolia" % V.scalacheckMagnolia % "test",
      "org.typelevel" %% "cats-effect" % V.catsEffect,
      "org.typelevel" %% "cats-laws" % V.cats % "test",
      "org.typelevel" %% "discipline-munit" % V.disciplineMunit % "test",
    )
  )

lazy val examples = project
  .enablePlugins(NoPublishPlugin)
  .settings(commonSettings)
  .settings(libraryDependencies += "dev.zio" %% "zio-interop-cats" % "3.0.2.0")
  .disablePlugins(MimaPlugin)
  .dependsOn(core)

lazy val site = project
  .in(file("site"))
  .disablePlugins(MimaPlugin)
  .enablePlugins(MicrositesPlugin)
  .enablePlugins(MdocPlugin)
  .enablePlugins(NoPublishPlugin)
  .settings(commonSettings)
  .dependsOn(core)
  .settings {
    import microsites._
    Seq(
      micrositeName := "kafka4s",
      micrositeDescription := "Functional programming with Kafka and Scala",
      micrositeAuthor := "Jack Henry & Associates, Inc.®",
      micrositeGithubOwner := "Banno",
      micrositeGithubRepo := "kafka4s",
      micrositeTwitter := "@kafka4s",
      micrositeBaseUrl := "/kafka4s",
      micrositeDocumentationUrl := "/kafka4s/docs",
      micrositeFooterText := None,
      micrositeHighlightTheme := "atom-one-light",
      micrositePalette := Map(
        "brand-primary" -> "#3e5b95",
        "brand-secondary" -> "#294066",
        "brand-tertiary" -> "#2d5799",
        "gray-dark" -> "#49494B",
        "gray" -> "#7B7B7E",
        "gray-light" -> "#E5E5E6",
        "gray-lighter" -> "#F4F3F4",
        "white-color" -> "#FFFFFF",
      ),
      scalacOptions += "-Wconf:cat=deprecation:i",
      scalacOptions -= "-Xsource:3",
      mdocExtraArguments += "--no-link-hygiene",
      micrositePushSiteWith := GitHub4s,
      micrositeGithubToken := sys.env.get("GITHUB_TOKEN"),
      micrositeExtraMdFiles := Map(
        file("CHANGELOG.md") -> ExtraMdFileConfig(
          "changelog.md",
          "page",
          Map("title" -> "changelog", "section" -> "changelog", "position" -> "100"),
        ),
        file("CODE_OF_CONDUCT.md") -> ExtraMdFileConfig(
          "code-of-conduct.md",
          "page",
          Map("title" -> "code of conduct", "section" -> "code of conduct", "position" -> "101"),
        ),
        file("LICENSE") -> ExtraMdFileConfig(
          "license.md",
          "page",
          Map("title" -> "license", "section" -> "license", "position" -> "102"),
        ),
      ),
    )
  }

lazy val commonSettings = Seq(
  scalaVersion := V.scalaVersion,
  crossScalaVersions := V.crossScalaVersions,
  resolvers += "confluent".at("https://packages.confluent.io/maven/"),
  addCompilerPlugin(
    ("org.typelevel" %% "kind-projector" % V.kindProjector).cross(CrossVersion.full),
  ),
  addCompilerPlugin("com.olegpy" %% "better-monadic-for" % V.betterMonadicFor),
  libraryDependencies ++= Seq(
    "co.fs2" %% "fs2-core" % V.fs2,
    "org.apache.kafka" % "kafka-clients" % V.kafka,
    "io.confluent" % "kafka-avro-serializer" % V.confluent,
    "com.sksamuel.avro4s" %% "avro4s-core" % V.avro4s,
    "io.prometheus" % "simpleclient" % V.simpleClient,
    "io.chrisdavenport" %% "epimetheus" % V.epimetheus,
    "org.typelevel" %% "log4cats-slf4j" % V.log4cats,
  ),
  Test / sourceGenerators += (Test / avroScalaGenerate).taskValue,
  watchSources ++= ((Test / avroSourceDirectories).value ** "*.avdl").get,
  testOptions in Test += Tests.Argument(TestFrameworks.ScalaTest, "-oS"),
)

lazy val contributors = Seq(
  "amohrland" -> "Andrew Mohrland",
  "zcox" -> "Zach Cox",
  "kazark" -> "Keith Pinson",
)

inThisBuild(
  List(
    organization := "com.banno",
    developers := {
      for {
        (username, name) <- contributors
      } yield {
        Developer(username, name, "", url(s"http://github.com/$username"))
      },
    }.toList,
    scalacOptions ++= Seq(
      "-Xsource:3",
      "-Vimplicits",
      "-Vtype-diffs",
      "-language:postfixOps",
      "-Xlog-free-terms",
      "-Xlog-free-types",
    ),
    pomIncludeRepository := { _ =>
      false
    },
    organizationName := "Jack Henry & Associates, Inc.®",
    startYear := Some(2019),
    licenses += ("Apache-2.0", new URL("https://www.apache.org/licenses/LICENSE-2.0.txt")),
    homepage := Some(url("https://github.com/banno/kafka4s")),
  ),
)

addCommandAlias("fmt", "scalafmtSbt;scalafmtAll;")
addCommandAlias("fmtck", "scalafmtSbtCheck;scalafmtCheckAll;")<|MERGE_RESOLUTION|>--- conflicted
+++ resolved
@@ -16,13 +16,8 @@
   val kafka = "2.7.0"
   val kindProjector = "0.13.0"
   val log4cats = "2.1.1"
-<<<<<<< HEAD
-  val log4j = "1.7.32"
-  val logback = "1.2.4"
-=======
   val log4j = "1.7.31"
   val logback = "1.2.5"
->>>>>>> 0ab4989a
   val scalacheck = "1.15.4"
   val scalacheckEffect = "0.6.0"
   val scalacheckMagnolia = "0.6.0"
