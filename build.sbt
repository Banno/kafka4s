Global / onChangedBuildSource := ReloadOnSourceChanges

val V = new {
  val scalaVersion = "2.13.8"
  val crossScalaVersions = List()
  val avro4s = "3.1.0"
  val betterMonadicFor = "0.3.1"
  val cats = "2.7.0"
  val catsEffect = "3.3.4"
  val confluent = "6.2.2"
  val curator = "5.2.0"
  val disciplineMunit = "1.0.9"
  val epimetheus = "0.5.0-M2"
  val fs2 = "3.2.4"
  val junit = "4.13"
  val kafka = s"$confluent-ce"
  val kindProjector = "0.13.2"
<<<<<<< HEAD
  val log4cats = "2.1.1"
  val log4j = "1.7.33"
=======
  val log4cats = "2.2.0"
  val log4j = "1.7.31"
>>>>>>> b4b20429
  val logback = "1.2.10"
  val scalacheck = "1.15.4"
  val scalacheckEffect = "0.6.0"
  val scalacheckMagnolia = "0.6.0"
  val munit = "0.7.29"
  val munitCE3 = "1.0.7"
  val scalatest = "3.2.10"
  val scalatestPlus = "3.2.3.0"
  val simpleClient = "0.11.0"
}

lazy val kafka4s = project
  .in(file("."))
  .settings(scalaVersion := V.scalaVersion)
  .disablePlugins(MimaPlugin)
  .enablePlugins(NoPublishPlugin)
  .aggregate(core, examples, site)

lazy val core = project
  .in(file("core"))
  .settings(commonSettings)
  .settings(
    name := "kafka4s",
    mimaBinaryIssueFilters ++= {
      import com.typesafe.tools.mima.core._
      import com.typesafe.tools.mima.core.ProblemFilters._
      Seq()
    },
  )
  .settings(
    testFrameworks += new TestFramework("munit.Framework"),
    libraryDependencies ++= Seq(
      "org.apache.curator" % "curator-test" % V.curator % "test",
      ("org.apache.kafka" %% "kafka" % V.kafka % "test").classifier("test"),
      ("org.apache.kafka" % "kafka-clients" % V.kafka % "test")
        .classifier("test"),
      ("org.apache.kafka" % "kafka-streams" % V.kafka % "test")
        .classifier("test"),
      ("org.apache.kafka" % "kafka-streams-test-utils" % V.kafka % "test"),
      "ch.qos.logback" % "logback-classic" % V.logback % "test",
      "org.slf4j" % "log4j-over-slf4j" % V.log4j % "test",
      "org.scalacheck" %% "scalacheck" % V.scalacheck % "test",
      "org.scalameta" %% "munit" % V.munit % "test",
      "org.scalameta" %% "munit-scalacheck" % V.munit % "test",
      "org.typelevel" %% "scalacheck-effect-munit" % V.scalacheckEffect,
      "org.typelevel" %% "munit-cats-effect-3" % V.munitCE3 % "test",
      "org.scalatest" %% "scalatest" % V.scalatest % "test",
      "org.scalatestplus" %% "scalacheck-1-15" % "3.2.10.0" % Test,
      "com.github.chocpanda" %% "scalacheck-magnolia" % V.scalacheckMagnolia % "test",
      "org.typelevel" %% "cats-effect" % V.catsEffect,
      "org.typelevel" %% "cats-laws" % V.cats % "test",
      "org.typelevel" %% "discipline-munit" % V.disciplineMunit % "test",
    ),
  )

lazy val examples = project
  .enablePlugins(NoPublishPlugin)
  .settings(commonSettings)
  .settings(libraryDependencies += "dev.zio" %% "zio-interop-cats" % "3.2.9.0")
  .disablePlugins(MimaPlugin)
  .dependsOn(core)

lazy val site = project
  .in(file("site"))
  .disablePlugins(MimaPlugin)
  .enablePlugins(MicrositesPlugin)
  .enablePlugins(MdocPlugin)
  .enablePlugins(NoPublishPlugin)
  .settings(commonSettings)
  .dependsOn(core)
  .settings {
    import microsites._
    Seq(
      micrositeName := "kafka4s",
      micrositeDescription := "Functional programming with Kafka and Scala",
      micrositeAuthor := "Jack Henry & Associates, Inc.®",
      micrositeGithubOwner := "Banno",
      micrositeGithubRepo := "kafka4s",
      micrositeTwitter := "@kafka4s",
      micrositeBaseUrl := "/kafka4s",
      micrositeDocumentationUrl := "/kafka4s/docs",
      micrositeFooterText := None,
      micrositeHighlightTheme := "atom-one-light",
      micrositePalette := Map(
        "brand-primary" -> "#3e5b95",
        "brand-secondary" -> "#294066",
        "brand-tertiary" -> "#2d5799",
        "gray-dark" -> "#49494B",
        "gray" -> "#7B7B7E",
        "gray-light" -> "#E5E5E6",
        "gray-lighter" -> "#F4F3F4",
        "white-color" -> "#FFFFFF",
      ),
      scalacOptions += "-Wconf:cat=deprecation:i",
      scalacOptions -= "-Xsource:3",
      mdocExtraArguments += "--no-link-hygiene",
      micrositePushSiteWith := GitHub4s,
      micrositeGithubToken := sys.env.get("GITHUB_TOKEN"),
      micrositeExtraMdFiles := Map(
        file("CHANGELOG.md") -> ExtraMdFileConfig(
          "changelog.md",
          "page",
          Map(
            "title" -> "changelog",
            "section" -> "changelog",
            "position" -> "100",
          ),
        ),
        file("CODE_OF_CONDUCT.md") -> ExtraMdFileConfig(
          "code-of-conduct.md",
          "page",
          Map(
            "title" -> "code of conduct",
            "section" -> "code of conduct",
            "position" -> "101",
          ),
        ),
        file("LICENSE") -> ExtraMdFileConfig(
          "license.md",
          "page",
          Map("title" -> "license", "section" -> "license", "position" -> "102"),
        ),
      ),
    )
  }

lazy val commonSettings = Seq(
  scalaVersion := V.scalaVersion,
  crossScalaVersions := V.crossScalaVersions,
  resolvers += "confluent".at("https://packages.confluent.io/maven/"),
  addCompilerPlugin(
    ("org.typelevel" %% "kind-projector" % V.kindProjector)
      .cross(CrossVersion.full)
  ),
  addCompilerPlugin("com.olegpy" %% "better-monadic-for" % V.betterMonadicFor),
  libraryDependencies ++= Seq(
    "co.fs2" %% "fs2-core" % V.fs2,
    "org.apache.kafka" % "kafka-clients" % V.kafka,
    "io.confluent" % "kafka-avro-serializer" % V.confluent,
    "com.sksamuel.avro4s" %% "avro4s-core" % V.avro4s,
    "io.prometheus" % "simpleclient" % V.simpleClient,
    "io.chrisdavenport" %% "epimetheus" % V.epimetheus,
    "org.typelevel" %% "log4cats-slf4j" % V.log4cats,
  ),
  Test / sourceGenerators += (Test / avroScalaGenerate).taskValue,
  watchSources ++= ((Test / avroSourceDirectories).value ** "*.avdl").get,
  Test / testOptions += Tests.Argument(TestFrameworks.ScalaTest, "-oS"),
)

lazy val contributors = Seq(
  "amohrland" -> "Andrew Mohrland",
  "zcox" -> "Zach Cox",
  "kazark" -> "Keith Pinson",
)

inThisBuild(
  List(
    organization := "com.banno",
    developers := {
      for {
        (username, name) <- contributors
      } yield {
        Developer(username, name, "", url(s"http://github.com/$username"))
      },
    }.toList,
    scalacOptions ++= Seq(
      "-Xsource:3",
      "-Vimplicits",
      "-Vtype-diffs",
      "-language:postfixOps",
      "-Xlog-free-terms",
      "-Xlog-free-types",
    ),
    organizationName := "Jack Henry & Associates, Inc.®",
    startYear := Some(2019),
    licenses += ("Apache-2.0", new URL(
      "https://www.apache.org/licenses/LICENSE-2.0.txt"
    )),
    homepage := Some(url("https://github.com/banno/kafka4s")),
  )
)

addCommandAlias("fmt", "scalafmtSbt;scalafmtAll;")
addCommandAlias("fmtck", "scalafmtSbtCheck;scalafmtCheckAll;")<|MERGE_RESOLUTION|>--- conflicted
+++ resolved
@@ -15,13 +15,8 @@
   val junit = "4.13"
   val kafka = s"$confluent-ce"
   val kindProjector = "0.13.2"
-<<<<<<< HEAD
-  val log4cats = "2.1.1"
-  val log4j = "1.7.33"
-=======
   val log4cats = "2.2.0"
   val log4j = "1.7.31"
->>>>>>> b4b20429
   val logback = "1.2.10"
   val scalacheck = "1.15.4"
   val scalacheckEffect = "0.6.0"
