--- conflicted
+++ resolved
@@ -9,13 +9,8 @@
   val catsEffect = "3.1.0"
   val confluent = "6.0.2"
   val curator = "5.1.0"
-<<<<<<< HEAD
-  val disciplineMunit = "1.0.8"
-  val fs2 = "3.0.3"
-=======
   val disciplineMunit = "1.0.9"
   val fs2 = "3.0.2"
->>>>>>> 4d67a741
   val junit = "4.13"
   val kafka = "2.7.0"
   val kindProjector = "0.13.0"
