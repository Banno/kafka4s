--- conflicted
+++ resolved
@@ -7,13 +7,8 @@
   val confluent = "5.4.1"
   val curator = "4.3.0"
   val discipline = "1.0.1"
-<<<<<<< HEAD
-  val fs2 = "2.2.2"
+  val fs2 = "2.3.0"
   val github4s = "0.24.0"
-=======
-  val fs2 = "2.3.0"
-  val github4s = "0.22.0"
->>>>>>> 1631caca
   val junit = "4.13"
   val kafka = "2.4.1"
   val kindProjector = "0.11.0"
