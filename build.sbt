--- conflicted
+++ resolved
@@ -38,11 +38,7 @@
   val cats = "1.6.1"
   val fs2 = "1.0.5"
   val kafka = "2.3.0"
-<<<<<<< HEAD
-  val confluent = "5.3.0"
-=======
   val confluent = "5.2.3"
->>>>>>> 2f4978a4
   val avro4s = "1.8.4"
   val log4cats = "0.3.0"
   val scalacheckMagnolia = "0.0.2"
