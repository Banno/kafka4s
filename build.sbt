--- conflicted
+++ resolved
@@ -1,15 +1,9 @@
 Global / onChangedBuildSource := ReloadOnSourceChanges
 
 val V = new {
-<<<<<<< HEAD
-  val scala_2_13 = "2.13.3"
-  val scala_2_12 = "2.12.11"
-  val avro4s = "4.0.4"
-=======
   val scala_2_13 = "2.13.4"
   val scala_2_12 = "2.12.12"
-  val avro4s = "3.1.0"
->>>>>>> 7f472d6f
+  val avro4s = "4.0.4"
   val betterMonadicFor = "0.3.1"
   val cats = "2.3.1"
   val confluent = "6.0.1"
