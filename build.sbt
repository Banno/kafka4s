--- conflicted
+++ resolved
@@ -10,13 +10,8 @@
   val cats = "2.6.0"
   val confluent = "6.0.2"
   val curator = "5.1.0"
-<<<<<<< HEAD
   val discipline = "2.1.4"
-  val fs2 = "2.5.4"
-=======
-  val discipline = "2.1.3"
   val fs2 = "2.5.5"
->>>>>>> 2f670e28
   val github4s = "0.28.3"
   val junit = "4.13"
   val kafka = "2.7.0"
