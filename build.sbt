--- conflicted
+++ resolved
@@ -7,13 +7,8 @@
   val betterMonadicFor = "0.3.1"
   val cats = "2.6.1"
   val catsEffect = "3.2.0"
-<<<<<<< HEAD
-  val confluent = "6.2.0"
-  val curator = "5.1.0"
-=======
   val confluent = "6.0.3"
   val curator = "5.2.0"
->>>>>>> 0ab4989a
   val disciplineMunit = "1.0.9"
   val epimetheus = "0.5.0-M1"
   val fs2 = "3.0.6"
