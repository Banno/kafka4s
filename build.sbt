--- conflicted
+++ resolved
@@ -8,13 +8,8 @@
   val cats = "2.1.1"
   val confluent = "5.4.1"
   val curator = "5.1.0"
-<<<<<<< HEAD
   val discipline = "2.0.1"
-  val fs2 = "2.4.2"
-=======
-  val discipline = "2.0.0"
   val fs2 = "2.4.4"
->>>>>>> 1d26f8c3
   val github4s = "0.25.0"
   val junit = "4.13"
   val kafka = "2.6.0"
