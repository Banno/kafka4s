lazy val kafka4s = project.in(file("."))
  .aggregate(core, docs, examples)
  .settings(
    commonSettings,
    releaseSettings,
    mimaSettings,
    skipOnPublishSettings,
  )

lazy val core = project
  .settings(commonSettings, releaseSettings, mimaSettings)
  .settings(
    name := "kafka4s"
  )

lazy val docs = project
  .dependsOn(core)
  .enablePlugins(MicrositesPlugin)
  .enablePlugins(TutPlugin)
  .disablePlugins(MimaPlugin)
  .settings(commonSettings, skipOnPublishSettings, micrositeSettings)

lazy val examples = project
  .dependsOn(core)
  .disablePlugins(MimaPlugin)
  .settings(commonSettings, skipOnPublishSettings)
  .settings(
     libraryDependencies += "dev.zio" %% "zio-interop-cats" % "2.0.0.0-RC10"
  )

lazy val contributors = Seq(
  "amohrland" -> "Andrew Mohrland",
  "zcox"      -> "Zach Cox",
)

lazy val V = new {
  val scala_2_12 = "2.12.10"
  val cats = "2.0.0"
  val fs2 = "2.1.0"
  val kafka = "2.3.1"
  val confluent = "5.3.1"
  val avro4s = "3.0.2"
  val log4cats = "1.0.1"
  val scalacheckMagnolia = "0.0.2"
}

lazy val commonSettings = Seq(
  organization := "com.banno",
  scalaVersion := V.scala_2_12,
  crossScalaVersions := Seq(V.scala_2_12),

  publishArtifact in ThisBuild := true,

  cancelable in Global := true,

  scalacOptions ++= Seq(
    "-language:postfixOps",
    "-Xlog-free-terms",
    "-Xlog-free-types",
  ),

  organizationName := "Jack Henry & Associates, Inc.®",
  startYear := Some(2019),
  licenses += ("Apache-2.0", new URL("https://www.apache.org/licenses/LICENSE-2.0.txt")),

  resolvers += "confluent" at "https://packages.confluent.io/maven/",

  addCompilerPlugin("org.typelevel" %% "kind-projector" % "0.10.3"),
  addCompilerPlugin("com.olegpy" %% "better-monadic-for" % "0.3.1"),
  libraryDependencies ++= Seq(
    "co.fs2"                       %% "fs2-core"                  % V.fs2,
    //TODO may no longer need logging excludes for kafka-clients, need to verify
    "org.apache.kafka"              % "kafka-clients"             % V.kafka exclude("org.slf4j", "slf4j-log4j12") exclude("log4j", "log4j"),
    "javax.ws.rs" % "javax.ws.rs-api" % "2.1.1" artifacts Artifact("javax.ws.rs-api", "jar", "jar"), // This explicit dependency is needed for confluent (see https://github.com/sbt/sbt/issues/3618#issuecomment-413257502)
    "io.confluent"                  % "kafka-avro-serializer"     % V.confluent exclude("org.slf4j", "slf4j-log4j12") exclude("log4j", "log4j") exclude("org.apache.zookeeper", "zookeeper"),
    "com.sksamuel.avro4s"          %% "avro4s-core"               % V.avro4s,
    "io.prometheus"                 % "simpleclient"              % "0.8.0",
    "io.chrisdavenport"            %% "log4cats-slf4j"            % V.log4cats,
    "org.apache.curator"            % "curator-test"              % "4.2.0"          % "test",
    "org.apache.kafka"             %% "kafka"                     % V.kafka          % "test" exclude("org.slf4j", "slf4j-log4j12") exclude("log4j", "log4j"),
    "org.apache.kafka"             %% "kafka"                     % V.kafka          % "test" classifier "test" exclude("org.slf4j", "slf4j-log4j12") exclude("log4j", "log4j"),
    "org.apache.kafka"              % "kafka-clients"             % V.kafka          % "test" classifier "test" exclude("org.slf4j", "slf4j-log4j12") exclude("log4j", "log4j"),
    "io.confluent"                  % "kafka-schema-registry"     % V.confluent      % "test" exclude("org.slf4j", "slf4j-log4j12") exclude("log4j", "log4j"),
    "io.confluent"                  % "kafka-schema-registry"     % V.confluent      % "test" classifier "tests" exclude("org.slf4j", "slf4j-log4j12") exclude("log4j", "log4j"),
    "junit"                         % "junit"                     % "4.12"           % "test",
    "ch.qos.logback"                % "logback-classic"           % "1.2.3"          % "test",
    "org.slf4j"                     % "log4j-over-slf4j"          % "1.7.28"         % "test",
<<<<<<< HEAD
    "org.scalacheck"               %% "scalacheck"                % "1.14.2"         % "test",
    "org.scalatest"                %% "scalatest"                 % "3.1.0"          % "test",
=======
    "org.scalacheck"               %% "scalacheck"                % "1.14.3"         % "test",
    "org.scalatest"                %% "scalatest"                 % "3.0.8"          % "test",
>>>>>>> 17c72c29
    "com.mrdziuban"                %% "scalacheck-magnolia"       % V.scalacheckMagnolia % "test",
    "org.typelevel"                %% "cats-laws"                 % V.cats           % "test",
    "org.typelevel"                %% "discipline"                % "0.11.1"         % "test"
  ),
  sourceGenerators in Test += (avroScalaGenerate in Test).taskValue,
  watchSources ++= ((avroSourceDirectories in Test).value ** "*.avdl").get,
  testOptions in Test += Tests.Argument(TestFrameworks.ScalaTest, "-oS"),
)

lazy val releaseSettings = {
  import ReleaseTransformations._
  Seq(
    releaseCrossBuild := true,
    releaseProcess := Seq[ReleaseStep](
      checkSnapshotDependencies,
      inquireVersions,
      runClean,
      runTest,
      setReleaseVersion,
      commitReleaseVersion,
      tagRelease,
      releaseStepCommandAndRemaining("+publishSigned"),
      setNextVersion,
      commitNextVersion,
      releaseStepCommand("sonatypeReleaseAll"),
      pushChanges
    ),
    publishTo := {
      val nexus = "https://oss.sonatype.org/"
      if (isSnapshot.value)
        Some("snapshots" at nexus + "content/repositories/snapshots")
      else
        Some("releases" at nexus + "service/local/staging/deploy/maven2")
    },
    credentials ++= (
      for {
        username <- Option(System.getenv().get("SONATYPE_USERNAME"))
        password <- Option(System.getenv().get("SONATYPE_PASSWORD"))
      } yield
        Credentials(
          "Sonatype Nexus Repository Manager",
          "oss.sonatype.org",
          username,
          password
        )
    ).toSeq,
    publishArtifact in Test := false,
    // releasePublishArtifactsAction := PgpKeys.publishSigned.value,
    scmInfo := Some(
      ScmInfo(
        url("https://github.com/banno/kafka4s"),
        "git@github.com:banno/kafka4s.git"
      )
    ),
    homepage := Some(url("https://github.com/banno/kafka4s")),
    publishMavenStyle := true,
    pomIncludeRepository := { _ =>
      false
    },
    pomExtra := {
      <developers>
        {for ((username, name) <- contributors) yield
        <developer>
          <id>{username}</id>
          <name>{name}</name>
          <url>http://github.com/{username}</url>
        </developer>
        }
      </developers>
    }
  )
}

lazy val mimaSettings = {
  import sbtrelease.Version

  def semverBinCompatVersions(major: Int, minor: Int, patch: Int): Set[(Int, Int, Int)] = {
    val majorVersions: List[Int] =
      if (major == 0 && minor == 0) List.empty[Int] // If 0.0.x do not check MiMa
      else List(major)
    val minorVersions : List[Int] =
      if (major >= 1) Range(0, minor).inclusive.toList
      else List(minor)
    def patchVersions(currentMinVersion: Int): List[Int] =
      if (minor == 0 && patch == 0) List.empty[Int]
      else if (currentMinVersion != minor) List(0)
      else Range(0, patch - 1).inclusive.toList

    val versions = for {
      maj <- majorVersions
      min <- minorVersions
      pat <- patchVersions(min)
    } yield (maj, min, pat)
    versions.toSet
  }

  def mimaVersions(version: String): Set[String] = {
    Version(version) match {
      case Some(Version(major, Seq(minor, patch), _)) =>
        semverBinCompatVersions(major.toInt, minor.toInt, patch.toInt)
          .map{case (maj, min, pat) => maj.toString + "." + min.toString + "." + pat.toString}
      case _ =>
        Set.empty[String]
    }
  }
  // Safety Net For Exclusions
  lazy val excludedVersions: Set[String] = Set()

  // Safety Net for Inclusions
  lazy val extraVersions: Set[String] = Set()

  Seq(
    mimaFailOnNoPrevious := false, // TODO Set this to true (or remove altogether) once binary compatibility is desired.
    mimaFailOnProblem := mimaVersions(version.value).nonEmpty,
    mimaPreviousArtifacts := (mimaVersions(version.value) ++ extraVersions)
      .filterNot(excludedVersions.contains(_))
      .map{v =>
        val moduleN = moduleName.value + "_" + scalaBinaryVersion.value.toString
        organization.value % moduleN % v
      },
    mimaBinaryIssueFilters ++= {
      import com.typesafe.tools.mima.core._
      import com.typesafe.tools.mima.core.ProblemFilters._
      Seq()
    }
  )
}

lazy val micrositeSettings = {
  import microsites._
  Seq(
    micrositeName := "kafka4s",
    micrositeDescription := "Functional programming with Kafka and Scala",
    micrositeAuthor := "Jack Henry & Associates, Inc.®",
    micrositeGithubOwner := "Banno",
    micrositeGithubRepo := "kafka4s",
    micrositeTwitter := "@kafka4s",
    micrositeBaseUrl := "/kafka4s",
    micrositeDocumentationUrl := "/kafka4s/docs",
    micrositeFooterText := None,
    micrositeHighlightTheme := "atom-one-light",
    micrositePalette := Map(
      "brand-primary" -> "#3e5b95",
      "brand-secondary" -> "#294066",
      "brand-tertiary" -> "#2d5799",
      "gray-dark" -> "#49494B",
      "gray" -> "#7B7B7E",
      "gray-light" -> "#E5E5E6",
      "gray-lighter" -> "#F4F3F4",
      "white-color" -> "#FFFFFF"
    ),
    fork in tut := true,
    scalacOptions in Tut --= Seq(
      "-Xfatal-warnings",
      "-Ywarn-unused-import",
      "-Ywarn-numeric-widen",
      "-Ywarn-dead-code",
      "-Ywarn-unused:imports",
      "-Xlint:-missing-interpolator,_"
    ),
    libraryDependencies += "com.47deg" %% "github4s" % "0.20.1",
    micrositePushSiteWith := GitHub4s,
    micrositeGithubToken := sys.env.get("GITHUB_TOKEN"),
    micrositeExtraMdFiles := Map(
      file("CHANGELOG.md")        -> ExtraMdFileConfig("changelog.md", "page", Map("title" -> "changelog", "section" -> "changelog", "position" -> "100")),
      file("CODE_OF_CONDUCT.md")  -> ExtraMdFileConfig("code-of-conduct.md",   "page", Map("title" -> "code of conduct",   "section" -> "code of conduct",   "position" -> "101")),
      file("LICENSE")             -> ExtraMdFileConfig("license.md",   "page", Map("title" -> "license",   "section" -> "license",   "position" -> "102"))
    )
  )
}

lazy val skipOnPublishSettings = Seq(
  skip in publish := true,
  publish := (()),
  publishLocal := (()),
  publishArtifact := false,
  publishTo := None
)<|MERGE_RESOLUTION|>--- conflicted
+++ resolved
@@ -85,13 +85,8 @@
     "junit"                         % "junit"                     % "4.12"           % "test",
     "ch.qos.logback"                % "logback-classic"           % "1.2.3"          % "test",
     "org.slf4j"                     % "log4j-over-slf4j"          % "1.7.28"         % "test",
-<<<<<<< HEAD
-    "org.scalacheck"               %% "scalacheck"                % "1.14.2"         % "test",
-    "org.scalatest"                %% "scalatest"                 % "3.1.0"          % "test",
-=======
     "org.scalacheck"               %% "scalacheck"                % "1.14.3"         % "test",
     "org.scalatest"                %% "scalatest"                 % "3.0.8"          % "test",
->>>>>>> 17c72c29
     "com.mrdziuban"                %% "scalacheck-magnolia"       % V.scalacheckMagnolia % "test",
     "org.typelevel"                %% "cats-laws"                 % V.cats           % "test",
     "org.typelevel"                %% "discipline"                % "0.11.1"         % "test"
