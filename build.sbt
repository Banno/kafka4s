import laika.helium.Helium
import laika.helium.config.HeliumIcon
import laika.helium.config.IconLink
import org.typelevel.sbt.site.GenericSiteSettings

ThisBuild / scalaVersion := "2.13.14"
ThisBuild / crossScalaVersions := List(scalaVersion.value)
ThisBuild / tlBaseVersion := "6.0"
ThisBuild / githubWorkflowJavaVersions := Seq(JavaSpec.temurin("11"))
ThisBuild / githubWorkflowTargetBranches := Seq("*", "series/*")
ThisBuild / githubWorkflowBuildPreamble := Seq(
  WorkflowStep.Run(
    id = Some("start-docker-compose"),
    name = Some("Start docker-compose"),
    commands = List("docker-compose up -d"),
  )
)
ThisBuild / tlSonatypeUseLegacyHost := true

Global / onChangedBuildSource := ReloadOnSourceChanges

val V = new {
  val avro = "1.11.3"
  val avro4s = "3.1.0"
  val betterMonadicFor = "0.3.1"
  val cats = "2.10.0"
  val catsEffect = "3.4.10"
<<<<<<< HEAD
  val commonsCompress = "1.26.1"
  val confluent = "7.6.1"
=======
  val commonsCompress = "1.26.2"
  val confluent = "7.5.4"
>>>>>>> 442bb249
  val curator = "5.2.0"
  val disciplineMunit = "1.0.9"
  val epimetheus = "0.5.0"
  val fs2 = "3.10.2"
  val guava = "32.1.3-jre"
  val junit = "4.13"
  val kafka = s"$confluent-ccs"
  val kindProjector = "0.13.3"
  val log4cats = "2.7.0"
  val logback = "1.5.6"
  val natchez = "0.3.5"
  val scalacheck = "1.18.0"
  val scalacheckEffect = "1.0.4"
  val scalacheckMagnolia = "0.6.0"
  val munit = "0.7.29"
  val munitCE3 = "1.0.7"
  val scalatest = "3.2.18"
  val scalatestPlus = "3.2.3.0"
  val snappy = "1.1.10.5"
  val vulcan = "1.10.1"
}

lazy val kafka4s = project
  .in(file("."))
  .enablePlugins(NoPublishPlugin)
  .aggregate(core, avro4s, vulcan, examples, site)

lazy val core = project
  .in(file("core"))
  .settings(commonSettings)
  .settings(
    name := "kafka4s",
    mimaBinaryIssueFilters ++= {
      import com.typesafe.tools.mima.core._
      import com.typesafe.tools.mima.core.ProblemFilters._
      Seq(
      )
    },
  )
  .settings(
    scalacOptions += "-Wnonunit-statement",
    testFrameworks += new TestFramework("munit.Framework"),
    libraryDependencies ++= Seq(
      "org.apache.curator" % "curator-test" % V.curator % Test,
      ("org.apache.kafka" %% "kafka" % V.kafka % Test).classifier("test"),
      ("org.apache.kafka" % "kafka-clients" % V.kafka % Test)
        .classifier("test"),
      ("org.apache.kafka" % "kafka-streams" % V.kafka % Test)
        .classifier("test"),
      ("org.apache.kafka" % "kafka-streams-test-utils" % V.kafka % Test),
      "ch.qos.logback" % "logback-classic" % V.logback % Test,
      "org.scalacheck" %% "scalacheck" % V.scalacheck % Test,
      "org.scalameta" %% "munit" % V.munit % Test,
      "org.scalameta" %% "munit-scalacheck" % V.munit % Test,
      "org.typelevel" %% "scalacheck-effect-munit" % V.scalacheckEffect,
      "org.typelevel" %% "munit-cats-effect-3" % V.munitCE3 % Test,
      "org.typelevel" %% "cats-effect" % V.catsEffect,
      "org.tpolecat" %% "natchez-core" % V.natchez,
      "org.typelevel" %% "cats-laws" % V.cats % Test,
      "org.scalatest" %% "scalatest" % V.scalatest % Test,
      "org.typelevel" %% "discipline-munit" % V.disciplineMunit % Test,
    ),
  )

lazy val avro4s = project
  .in(file("avro4s"))
  .settings(commonSettings)
  .settings(
    name := "kafka4s-avro4s",
    mimaBinaryIssueFilters ++= {
      import com.typesafe.tools.mima.core._
      import com.typesafe.tools.mima.core.ProblemFilters._
      Seq()
    },
    libraryDependencies ++= Seq(
      "com.sksamuel.avro4s" %% "avro4s-core" % V.avro4s,
      "com.github.chocpanda" %% "scalacheck-magnolia" % V.scalacheckMagnolia % Test,
      "org.scalatest" %% "scalatest" % V.scalatest % Test,
      "org.scalatestplus" %% "scalacheck-1-16" % "3.2.14.0" % Test,
    ),
  )
  .settings(
    scalacOptions += "-Wnonunit-statement",
    testFrameworks += new TestFramework("munit.Framework"),
  )
  .dependsOn(core % "compile->compile;test->test")

lazy val vulcan = project
  .in(file("vulcan"))
  .settings(commonSettings)
  .settings(
    name := "kafka4s-vulcan",
    mimaBinaryIssueFilters ++= {
      import com.typesafe.tools.mima.core._
      import com.typesafe.tools.mima.core.ProblemFilters._
      Seq()
    },
    libraryDependencies ++= Seq(
      "com.github.fd4s" %% "vulcan" % V.vulcan
    ),
  )
  .settings(
    scalacOptions += "-Wnonunit-statement",
    testFrameworks += new TestFramework("munit.Framework"),
  )
  .dependsOn(core)

lazy val examples = project
  .enablePlugins(NoPublishPlugin)
  .settings(commonSettings)
  .settings(
    libraryDependencies ++= Seq(
      "ch.qos.logback" % "logback-classic" % V.logback % Runtime
    ),
    fork := true,
  )
  .disablePlugins(MimaPlugin)
  .dependsOn(core, avro4s)

lazy val site = project
  .in(file("site"))
  .settings(publish / skip := true)
  .enablePlugins(TypelevelSitePlugin)
  .enablePlugins(TypelevelUnidocPlugin)
  .dependsOn(core, avro4s)
  .settings {
    Seq(
      mdocIn := baseDirectory.value / "docs",
      tlSiteHelium := {
        GenericSiteSettings.defaults.value.site
          .metadata(
            title = Some("kafka4s"),
            description = Some("Functional programming with Kafka and Scala"),
            authors = List("Jack Henry & Associates, Inc.®"),
          )
          .site
          .topNavigationBar(
            homeLink = IconLink
              .external("https://banno.github.io/kafka4s", HeliumIcon.home)
          )
      },
    )
  }

lazy val commonSettings = Seq(
  resolvers += "confluent".at("https://packages.confluent.io/maven/"),
  addCompilerPlugin(
    ("org.typelevel" %% "kind-projector" % V.kindProjector)
      .cross(CrossVersion.full)
  ),
  addCompilerPlugin("com.olegpy" %% "better-monadic-for" % V.betterMonadicFor),
  libraryDependencies ++= Seq(
    "co.fs2" %% "fs2-core" % V.fs2,
    "org.apache.kafka" % "kafka-clients" % V.kafka,
    "org.xerial.snappy" % "snappy-java" % V.snappy, // multiple CVE, doesn't work as Runtime
    "io.confluent" % "kafka-avro-serializer" % V.confluent,
    "org.apache.avro" % "avro" % V.avro, // CVE-2023-39410, didn't work as Runtime
    "org.apache.commons" % "commons-compress" % V.commonsCompress, // CVE-2023-42503, didn't work as Runtime
    "io.chrisdavenport" %% "epimetheus" % V.epimetheus,
    "org.typelevel" %% "log4cats-slf4j" % V.log4cats,
    // Upgrade vulnerable guava-30.1.1-jre from confluent-7.4.1.  This
    // should be a Runtime dependency, but it isn't shadowing right
    // unless it's Compile.
    "com.google.guava" % "guava" % V.guava,
  ),
  Test / sourceGenerators += (Test / avroScalaGenerate).taskValue,
  watchSources ++= ((Test / avroSourceDirectories).value ** "*.avdl").get,
  Test / testOptions += Tests.Argument(TestFrameworks.ScalaTest, "-oS"),
  // Autogenerated source sometimes has unused warnings.  Works for Scala 2 only!
  Compile / scalacOptions += "-Wconf:src=target/.*:silent",
)

lazy val contributors = Seq(
  "amohrland" -> "Andrew Mohrland",
  "zcox" -> "Zach Cox",
  "kazark" -> "Keith Pinson",
)

inThisBuild(
  List(
    organization := "com.banno",
    developers := {
      for {
        (username, name) <- contributors
      } yield {
        Developer(username, name, "", url(s"http://github.com/$username"))
      },
    }.toList,
    scalacOptions ++= Seq(
      "-Xsource:3",
      "-Vimplicits",
      "-Vtype-diffs",
      "-language:postfixOps",
      "-Xlog-free-terms",
      "-Xlog-free-types",
    ),
    organizationName := "Jack Henry & Associates, Inc.®",
    startYear := Some(2019),
    licenses := Seq(License.Apache2),
    homepage := Some(url("https://github.com/banno/kafka4s")),
  )
)

addCommandAlias("fmt", "scalafmtSbt;scalafmtAll;")
addCommandAlias("fmtck", "scalafmtSbtCheck;scalafmtCheckAll;")
addCommandAlias("build", "Test / compile")<|MERGE_RESOLUTION|>--- conflicted
+++ resolved
@@ -25,13 +25,8 @@
   val betterMonadicFor = "0.3.1"
   val cats = "2.10.0"
   val catsEffect = "3.4.10"
-<<<<<<< HEAD
-  val commonsCompress = "1.26.1"
+  val commonsCompress = "1.26.2"
   val confluent = "7.6.1"
-=======
-  val commonsCompress = "1.26.2"
-  val confluent = "7.5.4"
->>>>>>> 442bb249
   val curator = "5.2.0"
   val disciplineMunit = "1.0.9"
   val epimetheus = "0.5.0"
