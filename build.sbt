--- conflicted
+++ resolved
@@ -7,11 +7,7 @@
   val betterMonadicFor = "0.3.1"
   val cats = "2.6.1"
   val catsEffect = "3.1.1"
-<<<<<<< HEAD
-  val confluent = "6.2.0"
-=======
   val confluent = "6.0.3"
->>>>>>> 163a6fac
   val curator = "5.1.0"
   val disciplineMunit = "1.0.9"
   val fs2 = "3.0.4"
