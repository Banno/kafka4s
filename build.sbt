--- conflicted
+++ resolved
@@ -19,15 +19,9 @@
   val log4j = "1.7.31"
   val logback = "1.2.5"
   val scalacheck = "1.15.4"
-<<<<<<< HEAD
-  val scalacheckEffect = "0.7.1"
-  val scalacheckMagnolia = "0.7.1"
-  val munit = "0.7.27"
-=======
   val scalacheckEffect = "0.6.0"
   val scalacheckMagnolia = "0.6.0"
   val munit = "0.7.28"
->>>>>>> ea90d532
   val munitCE3 = "1.0.5"
   val scalatest = "3.2.9"
   val scalatestPlus = "3.2.3.0"
