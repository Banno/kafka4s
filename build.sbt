--- conflicted
+++ resolved
@@ -27,13 +27,8 @@
   val cats = "2.13.0"
   val catsEffect = "3.5.7"
   val commonsCompress = "1.27.1"
-<<<<<<< HEAD
-  val confluent = "7.8.1"
+  val confluent = "7.9.0"
   val curator = "5.7.1"
-=======
-  val confluent = "7.9.0"
-  val curator = "5.2.1"
->>>>>>> f3538d8a
   val disciplineMunit = "2.0.0"
   val epimetheus = "0.5.0"
   val fs2 = "3.11.0"
