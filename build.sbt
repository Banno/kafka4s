lazy val kafka4s = project.in(file("."))
  .aggregate(core, docs, examples)
  .settings(
    commonSettings,
    releaseSettings,
    mimaSettings,
    skipOnPublishSettings,
  )

lazy val core = project
  .settings(commonSettings, releaseSettings, mimaSettings)
  .settings(
    name := "kafka4s"
  )

lazy val docs = project
  .dependsOn(core)
  .enablePlugins(MicrositesPlugin)
  .enablePlugins(TutPlugin)
  .disablePlugins(MimaPlugin)
  .settings(commonSettings, skipOnPublishSettings, micrositeSettings)

lazy val examples = project
  .dependsOn(core)
  .disablePlugins(MimaPlugin)
  .settings(commonSettings, skipOnPublishSettings)
  .settings(
     libraryDependencies += "dev.zio" %% "zio-interop-cats" % "2.0.0.0-RC2"
  )

lazy val contributors = Seq(
  "amohrland" -> "Andrew Mohrland",
  "zcox"      -> "Zach Cox",
)

lazy val V = new {
  val scala_2_12 = "2.12.8"
  val cats = "1.6.1"
  val fs2 = "1.0.5"
  val kafka = "2.3.0"
<<<<<<< HEAD
  val confluent = "5.3.0"
  val avro4s = "1.8.4"
  val log4cats = "1.0.0"
=======
  val confluent = "5.3.1"
  val avro4s = "3.0.1"
  val log4cats = "0.3.0"
>>>>>>> 632f7969
  val scalacheckMagnolia = "0.0.2"
}

lazy val commonSettings = Seq(
  organization := "com.banno",
  scalaVersion := V.scala_2_12,
  crossScalaVersions := Seq(V.scala_2_12),

  publishArtifact in ThisBuild := true,

  cancelable in Global := true,

  scalacOptions ++= Seq(
    "-language:postfixOps",
    "-Xlog-free-terms",
    "-Xlog-free-types",
  ),

  organizationName := "Jack Henry & Associates, Inc.®",
  startYear := Some(2019),
  licenses += ("Apache-2.0", new URL("https://www.apache.org/licenses/LICENSE-2.0.txt")),

  resolvers += "confluent" at "http://packages.confluent.io/maven/",

  addCompilerPlugin("org.typelevel" %% "kind-projector" % "0.10.3"),
  addCompilerPlugin("com.olegpy" %% "better-monadic-for" % "0.3.1"),
  libraryDependencies ++= Seq(
    "co.fs2"                       %% "fs2-core"                  % V.fs2,
    //TODO may no longer need logging excludes for kafka-clients, need to verify
    "org.apache.kafka"              % "kafka-clients"             % V.kafka exclude("org.slf4j", "slf4j-log4j12") exclude("log4j", "log4j"),
    "javax.ws.rs" % "javax.ws.rs-api" % "2.1.1" artifacts Artifact("javax.ws.rs-api", "jar", "jar"), // This explicit dependency is needed for confluent (see https://github.com/sbt/sbt/issues/3618#issuecomment-413257502)
    "io.confluent"                  % "kafka-avro-serializer"     % V.confluent exclude("org.slf4j", "slf4j-log4j12") exclude("log4j", "log4j") exclude("org.apache.zookeeper", "zookeeper"),
    "com.sksamuel.avro4s"          %% "avro4s-core"               % V.avro4s,
    "io.prometheus"                 % "simpleclient"              % "0.6.0",
    "io.chrisdavenport"            %% "log4cats-slf4j"            % V.log4cats,
    "org.apache.curator"            % "curator-test"              % "4.2.0"          % "test",
    "org.apache.kafka"             %% "kafka"                     % V.kafka          % "test" exclude("org.slf4j", "slf4j-log4j12") exclude("log4j", "log4j"),
    "org.apache.kafka"             %% "kafka"                     % V.kafka          % "test" classifier "test" exclude("org.slf4j", "slf4j-log4j12") exclude("log4j", "log4j"),
    "org.apache.kafka"              % "kafka-clients"             % V.kafka          % "test" classifier "test" exclude("org.slf4j", "slf4j-log4j12") exclude("log4j", "log4j"),
    "io.confluent"                  % "kafka-schema-registry"     % V.confluent      % "test" exclude("org.slf4j", "slf4j-log4j12") exclude("log4j", "log4j"),
    "io.confluent"                  % "kafka-schema-registry"     % V.confluent      % "test" classifier "tests" exclude("org.slf4j", "slf4j-log4j12") exclude("log4j", "log4j"),
    "junit"                         % "junit"                     % "4.12"           % "test",
    "ch.qos.logback"                % "logback-classic"           % "1.2.3"          % "test",
    "org.slf4j"                     % "log4j-over-slf4j"          % "1.7.28"         % "test",
    "org.scalacheck"               %% "scalacheck"                % "1.14.0"         % "test",
    "org.scalatest"                %% "scalatest"                 % "3.0.8"          % "test",
    "com.mrdziuban"                %% "scalacheck-magnolia"       % V.scalacheckMagnolia % "test",
    "org.typelevel"                %% "cats-laws"                 % V.cats           % "test",
    "org.typelevel"                %% "discipline"                % "0.11.1"         % "test"
  ),
  sourceGenerators in Test += (avroScalaGenerate in Test).taskValue,
  watchSources ++= ((avroSourceDirectories in Test).value ** "*.avdl").get,
  testOptions in Test += Tests.Argument(TestFrameworks.ScalaTest, "-oS"),
)

lazy val releaseSettings = {
  import ReleaseTransformations._
  Seq(
    releaseCrossBuild := true,
    releaseProcess := Seq[ReleaseStep](
      checkSnapshotDependencies,
      inquireVersions,
      runClean,
      runTest,
      setReleaseVersion,
      commitReleaseVersion,
      tagRelease,
      releaseStepCommandAndRemaining("+publishSigned"),
      setNextVersion,
      commitNextVersion,
      releaseStepCommand("sonatypeReleaseAll"),
      pushChanges
    ),
    publishTo := {
      val nexus = "https://oss.sonatype.org/"
      if (isSnapshot.value)
        Some("snapshots" at nexus + "content/repositories/snapshots")
      else
        Some("releases" at nexus + "service/local/staging/deploy/maven2")
    },
    credentials ++= (
      for {
        username <- Option(System.getenv().get("SONATYPE_USERNAME"))
        password <- Option(System.getenv().get("SONATYPE_PASSWORD"))
      } yield
        Credentials(
          "Sonatype Nexus Repository Manager",
          "oss.sonatype.org",
          username,
          password
        )
    ).toSeq,
    publishArtifact in Test := false,
    // releasePublishArtifactsAction := PgpKeys.publishSigned.value,
    scmInfo := Some(
      ScmInfo(
        url("https://github.com/banno/kafka4s"),
        "git@github.com:banno/kafka4s.git"
      )
    ),
    homepage := Some(url("https://github.com/banno/kafka4s")),
    publishMavenStyle := true,
    pomIncludeRepository := { _ =>
      false
    },
    pomExtra := {
      <developers>
        {for ((username, name) <- contributors) yield
        <developer>
          <id>{username}</id>
          <name>{name}</name>
          <url>http://github.com/{username}</url>
        </developer>
        }
      </developers>
    }
  )
}

lazy val mimaSettings = {
  import sbtrelease.Version

  def semverBinCompatVersions(major: Int, minor: Int, patch: Int): Set[(Int, Int, Int)] = {
    val majorVersions: List[Int] =
      if (major == 0 && minor == 0) List.empty[Int] // If 0.0.x do not check MiMa
      else List(major)
    val minorVersions : List[Int] =
      if (major >= 1) Range(0, minor).inclusive.toList
      else List(minor)
    def patchVersions(currentMinVersion: Int): List[Int] =
      if (minor == 0 && patch == 0) List.empty[Int]
      else if (currentMinVersion != minor) List(0)
      else Range(0, patch - 1).inclusive.toList

    val versions = for {
      maj <- majorVersions
      min <- minorVersions
      pat <- patchVersions(min)
    } yield (maj, min, pat)
    versions.toSet
  }

  def mimaVersions(version: String): Set[String] = {
    Version(version) match {
      case Some(Version(major, Seq(minor, patch), _)) =>
        semverBinCompatVersions(major.toInt, minor.toInt, patch.toInt)
          .map{case (maj, min, pat) => maj.toString + "." + min.toString + "." + pat.toString}
      case _ =>
        Set.empty[String]
    }
  }
  // Safety Net For Exclusions
  lazy val excludedVersions: Set[String] = Set()

  // Safety Net for Inclusions
  lazy val extraVersions: Set[String] = Set()

  Seq(
    mimaFailOnNoPrevious := false, // TODO Set this to true (or remove altogether) once binary compatibility is desired.
    mimaFailOnProblem := mimaVersions(version.value).nonEmpty,
    mimaPreviousArtifacts := (mimaVersions(version.value) ++ extraVersions)
      .filterNot(excludedVersions.contains(_))
      .map{v =>
        val moduleN = moduleName.value + "_" + scalaBinaryVersion.value.toString
        organization.value % moduleN % v
      },
    mimaBinaryIssueFilters ++= {
      import com.typesafe.tools.mima.core._
      import com.typesafe.tools.mima.core.ProblemFilters._
      Seq()
    }
  )
}

lazy val micrositeSettings = {
  import microsites._
  Seq(
    micrositeName := "kafka4s",
    micrositeDescription := "Functional programming with Kafka and Scala",
    micrositeAuthor := "Jack Henry & Associates, Inc.®",
    micrositeGithubOwner := "Banno",
    micrositeGithubRepo := "kafka4s",
    micrositeTwitter := "@kafka4s",
    micrositeBaseUrl := "/kafka4s",
    micrositeDocumentationUrl := "/kafka4s/docs",
    micrositeFooterText := None,
    micrositeHighlightTheme := "atom-one-light",
    micrositePalette := Map(
      "brand-primary" -> "#3e5b95",
      "brand-secondary" -> "#294066",
      "brand-tertiary" -> "#2d5799",
      "gray-dark" -> "#49494B",
      "gray" -> "#7B7B7E",
      "gray-light" -> "#E5E5E6",
      "gray-lighter" -> "#F4F3F4",
      "white-color" -> "#FFFFFF"
    ),
    fork in tut := true,
    scalacOptions in Tut --= Seq(
      "-Xfatal-warnings",
      "-Ywarn-unused-import",
      "-Ywarn-numeric-widen",
      "-Ywarn-dead-code",
      "-Ywarn-unused:imports",
      "-Xlint:-missing-interpolator,_"
    ),
    libraryDependencies += "com.47deg" %% "github4s" % "0.20.1",
    micrositePushSiteWith := GitHub4s,
    micrositeGithubToken := sys.env.get("GITHUB_TOKEN"),
    micrositeExtraMdFiles := Map(
      file("CHANGELOG.md")        -> ExtraMdFileConfig("changelog.md", "page", Map("title" -> "changelog", "section" -> "changelog", "position" -> "100")),
      file("CODE_OF_CONDUCT.md")  -> ExtraMdFileConfig("code-of-conduct.md",   "page", Map("title" -> "code of conduct",   "section" -> "code of conduct",   "position" -> "101")),
      file("LICENSE")             -> ExtraMdFileConfig("license.md",   "page", Map("title" -> "license",   "section" -> "license",   "position" -> "102"))
    )
  )
}

lazy val skipOnPublishSettings = Seq(
  skip in publish := true,
  publish := (()),
  publishLocal := (()),
  publishArtifact := false,
  publishTo := None
)<|MERGE_RESOLUTION|>--- conflicted
+++ resolved
@@ -38,15 +38,9 @@
   val cats = "1.6.1"
   val fs2 = "1.0.5"
   val kafka = "2.3.0"
-<<<<<<< HEAD
-  val confluent = "5.3.0"
-  val avro4s = "1.8.4"
-  val log4cats = "1.0.0"
-=======
   val confluent = "5.3.1"
   val avro4s = "3.0.1"
   val log4cats = "0.3.0"
->>>>>>> 632f7969
   val scalacheckMagnolia = "0.0.2"
 }
 
