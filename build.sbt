Global / onChangedBuildSource := ReloadOnSourceChanges

val V = new {
  val scalaVersion = "2.13.6"
  val crossScalaVersions = List()
  val avro4s = "3.1.0"
  val betterMonadicFor = "0.3.1"
  val cats = "2.6.1"
  val catsEffect = "3.1.1"
  val confluent = "6.0.2"
  val curator = "5.1.0"
  val disciplineMunit = "1.0.9"
  val fs2 = "3.0.4"
  val junit = "4.13"
  val kafka = "2.7.0"
  val kindProjector = "0.13.0"
  val log4cats = "2.1.1"
  val log4j = "1.7.30"
  val logback = "1.2.3"
  val scalacheck = "1.15.4"
<<<<<<< HEAD
  val scalacheckEffect = "0.7.1"
  val scalacheckMagnolia = "0.7.1"
  val munit = "0.7.25"
  val munitCE3 = "1.0.2"
=======
  val scalacheckEffect = "0.6.0"
  val scalacheckMagnolia = "0.6.0"
  val munit = "0.7.26"
  val munitCE3 = "1.0.3"
  val scalatest = "3.2.9"
  val scalatestPlus = "3.2.3.0"
>>>>>>> bf1d3e53
  val simpleClient = "0.9.0"
}

lazy val kafka4s = project
  .in(file("."))
  .settings(scalaVersion := V.scalaVersion)
  .disablePlugins(MimaPlugin)
  .enablePlugins(NoPublishPlugin)
  .aggregate(core, examples, site)

lazy val core = project
  .in(file("core"))
  .settings(commonSettings)
  .settings(
    name := "kafka4s",
    mimaBinaryIssueFilters ++= {
      import com.typesafe.tools.mima.core._
      import com.typesafe.tools.mima.core.ProblemFilters._
      Seq()
    },
  )
  .settings(
    testFrameworks += new TestFramework("munit.Framework"),
    libraryDependencies ++= Seq(
      "org.apache.curator" % "curator-test" % V.curator % "test",
      ("org.apache.kafka" %% "kafka" % V.kafka % "test").classifier("test"),
      ("org.apache.kafka" % "kafka-clients" % V.kafka % "test").classifier("test"),
      ("org.apache.kafka" % "kafka-streams" % V.kafka % "test").classifier("test"),
      ("org.apache.kafka" % "kafka-streams-test-utils" % V.kafka % "test"),
      "ch.qos.logback" % "logback-classic" % V.logback % "test",
      "org.slf4j" % "log4j-over-slf4j" % V.log4j % "test",
      "org.scalacheck" %% "scalacheck" % V.scalacheck % "test",
      "org.scalameta" %% "munit" % V.munit % "test",
      "org.scalameta" %% "munit-scalacheck" % V.munit % "test",
      "org.typelevel" %% "scalacheck-effect-munit" % V.scalacheckEffect,
      "org.typelevel" %% "munit-cats-effect-3" % V.munitCE3 % "test",
      "org.scalatest" %% "scalatest" % V.scalatest % "test",
      "org.scalatestplus" %% "scalacheck-1-15" % "3.2.8.0" % Test,
      "com.github.chocpanda" %% "scalacheck-magnolia" % V.scalacheckMagnolia % "test",
      "org.typelevel" %% "cats-effect" % V.catsEffect,
      "org.typelevel" %% "cats-laws" % V.cats % "test",
      "org.typelevel" %% "discipline-munit" % V.disciplineMunit % "test",
    )
  )

lazy val examples = project
  .enablePlugins(NoPublishPlugin)
  .settings(commonSettings)
  .settings(libraryDependencies += "dev.zio" %% "zio-interop-cats" % "3.0.2.0")
  .disablePlugins(MimaPlugin)
  .dependsOn(core)

lazy val site = project
  .in(file("site"))
  .disablePlugins(MimaPlugin)
  .enablePlugins(MicrositesPlugin)
  .enablePlugins(MdocPlugin)
  .enablePlugins(NoPublishPlugin)
  .settings(commonSettings)
  .dependsOn(core)
  .settings {
    import microsites._
    Seq(
      micrositeName := "kafka4s",
      micrositeDescription := "Functional programming with Kafka and Scala",
      micrositeAuthor := "Jack Henry & Associates, Inc.®",
      micrositeGithubOwner := "Banno",
      micrositeGithubRepo := "kafka4s",
      micrositeTwitter := "@kafka4s",
      micrositeBaseUrl := "/kafka4s",
      micrositeDocumentationUrl := "/kafka4s/docs",
      micrositeFooterText := None,
      micrositeHighlightTheme := "atom-one-light",
      micrositePalette := Map(
        "brand-primary" -> "#3e5b95",
        "brand-secondary" -> "#294066",
        "brand-tertiary" -> "#2d5799",
        "gray-dark" -> "#49494B",
        "gray" -> "#7B7B7E",
        "gray-light" -> "#E5E5E6",
        "gray-lighter" -> "#F4F3F4",
        "white-color" -> "#FFFFFF",
      ),
      scalacOptions += "-Wconf:cat=deprecation:i",
      scalacOptions -= "-Xsource:3",
      mdocExtraArguments += "--no-link-hygiene",
      micrositePushSiteWith := GitHub4s,
      micrositeGithubToken := sys.env.get("GITHUB_TOKEN"),
      micrositeExtraMdFiles := Map(
        file("CHANGELOG.md") -> ExtraMdFileConfig(
          "changelog.md",
          "page",
          Map("title" -> "changelog", "section" -> "changelog", "position" -> "100"),
        ),
        file("CODE_OF_CONDUCT.md") -> ExtraMdFileConfig(
          "code-of-conduct.md",
          "page",
          Map("title" -> "code of conduct", "section" -> "code of conduct", "position" -> "101"),
        ),
        file("LICENSE") -> ExtraMdFileConfig(
          "license.md",
          "page",
          Map("title" -> "license", "section" -> "license", "position" -> "102"),
        ),
      ),
    )
  }

lazy val commonSettings = Seq(
  scalaVersion := V.scalaVersion,
  crossScalaVersions := V.crossScalaVersions,
  resolvers += "confluent".at("https://packages.confluent.io/maven/"),
  addCompilerPlugin(
    ("org.typelevel" %% "kind-projector" % V.kindProjector).cross(CrossVersion.full),
  ),
  addCompilerPlugin("com.olegpy" %% "better-monadic-for" % V.betterMonadicFor),
  libraryDependencies ++= Seq(
    "co.fs2" %% "fs2-core" % V.fs2,
    "org.apache.kafka" % "kafka-clients" % V.kafka,
    "io.confluent" % "kafka-avro-serializer" % V.confluent,
    "com.sksamuel.avro4s" %% "avro4s-core" % V.avro4s,
    "io.prometheus" % "simpleclient" % V.simpleClient,
    "org.typelevel" %% "log4cats-slf4j" % V.log4cats,
  ),
  Test / sourceGenerators += (Test / avroScalaGenerate).taskValue,
  watchSources ++= ((Test / avroSourceDirectories).value ** "*.avdl").get,
  testOptions in Test += Tests.Argument(TestFrameworks.ScalaTest, "-oS"),
)

lazy val contributors = Seq(
  "amohrland" -> "Andrew Mohrland",
  "zcox" -> "Zach Cox",
  "kazark" -> "Keith Pinson",
)

inThisBuild(
  List(
    organization := "com.banno",
    developers := {
      for {
        (username, name) <- contributors
      } yield {
        Developer(username, name, "", url(s"http://github.com/$username"))
      },
    }.toList,
    scalacOptions ++= Seq(
      "-Xsource:3",
      "-Vimplicits",
      "-Vtype-diffs",
      "-language:postfixOps",
      "-Xlog-free-terms",
      "-Xlog-free-types",
    ),
    pomIncludeRepository := { _ =>
      false
    },
    organizationName := "Jack Henry & Associates, Inc.®",
    startYear := Some(2019),
    licenses += ("Apache-2.0", new URL("https://www.apache.org/licenses/LICENSE-2.0.txt")),
    homepage := Some(url("https://github.com/banno/kafka4s")),
  ),
)

addCommandAlias("fmt", "scalafmtSbt;scalafmtAll;")
addCommandAlias("fmtck", "scalafmtSbtCheck;scalafmtCheckAll;")<|MERGE_RESOLUTION|>--- conflicted
+++ resolved
@@ -18,19 +18,12 @@
   val log4j = "1.7.30"
   val logback = "1.2.3"
   val scalacheck = "1.15.4"
-<<<<<<< HEAD
-  val scalacheckEffect = "0.7.1"
-  val scalacheckMagnolia = "0.7.1"
-  val munit = "0.7.25"
-  val munitCE3 = "1.0.2"
-=======
   val scalacheckEffect = "0.6.0"
   val scalacheckMagnolia = "0.6.0"
   val munit = "0.7.26"
   val munitCE3 = "1.0.3"
   val scalatest = "3.2.9"
   val scalatestPlus = "3.2.3.0"
->>>>>>> bf1d3e53
   val simpleClient = "0.9.0"
 }
 
